--- conflicted
+++ resolved
@@ -16,25 +16,16 @@
     line_search,
     mini_batch_gradient_descent,
     reset_device,
-<<<<<<< HEAD
-=======
     safe_forward,
->>>>>>> 618376a1
     set_device,
     set_from_conf,
     torch_ones,
     torch_zeros,
 )
-<<<<<<< HEAD
-
-
-class TestUtils(unittest.TestCase):
-=======
 from tests.torch_unittest import TorchTestCase
 
 
 class TestUtils(TorchTestCase):
->>>>>>> 618376a1
     @classmethod
     def setUpClass(cls):
         """Set up available devices for testing"""
