--- conflicted
+++ resolved
@@ -915,8 +915,6 @@
 
         return alpha_weight, alpha_bias, omega, self.eigenvalues_extension
 
-<<<<<<< HEAD
-=======
     @staticmethod
     def get_fan_in_from_layer(layer: torch.nn.Linear) -> int:  # type: ignore
         """
@@ -937,7 +935,6 @@
         ), f"The layer should be a torch.nn.Linear but got {type(layer)}."
         return layer.in_features
 
->>>>>>> 9409d50f
     def create_layer_in_extension(self, extension_size: int) -> None:
         """
         Create the layer input extension of given size.
@@ -964,28 +961,4 @@
         # Create a linear layer for output extension
         self.extended_output_layer = torch.nn.Linear(
             self.in_features, extension_size, bias=self.use_bias, device=self.device
-<<<<<<< HEAD
-        )
-
-    @staticmethod
-    def get_fan_in_from_layer(layer: torch.nn.Module) -> int:
-        """
-        Get the fan_in (number of input features) from a given layer.
-
-        Parameters
-        ----------
-        layer: torch.nn.Module
-            layer to get the fan_in from
-
-        Returns
-        -------
-        int
-            fan_in of the layer
-        """
-        assert isinstance(
-            layer, torch.nn.Linear
-        ), f"The layer should be a torch.nn.Linear but got {type(layer)}."
-        return layer.in_features
-=======
-        )
->>>>>>> 9409d50f
+        )