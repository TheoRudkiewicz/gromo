import warnings
from typing import Iterator

import numpy as np
import torch

from gromo.config.loader import load_config
from gromo.utils.tensor_statistic import TensorStatistic
from gromo.utils.tools import compute_optimal_added_parameters, optimal_delta
from gromo.utils.utils import compute_tensor_stats, get_correct_device


class MergeGrowingModule(torch.nn.Module):
    """
    Module to connect multiple modules with an merge operation.
    This module does not perform the merge operation, it is done by the user.
    """

    def __init__(
        self,
        post_merge_function: torch.nn.Module = torch.nn.Identity(),
        previous_modules: list["MergeGrowingModule | GrowingModule"] | None = None,
        next_modules: list["MergeGrowingModule | GrowingModule"] | None = None,
        allow_growing: bool = False,
        tensor_s_shape: tuple[int, int] | None = None,
        device: torch.device | None = None,
        name: str | None = None,
    ) -> None:
        super(MergeGrowingModule, self).__init__()
        self._name = name
        self.name = (
            self.__class__.__name__
            if name is None
            else f"{self.__class__.__name__}({name})"
        )
        self._config_data, _ = load_config()
        self.device = get_correct_device(self, device)

        self.post_merge_function: torch.nn.Module = post_merge_function
        if self.post_merge_function:
            self.post_merge_function = self.post_merge_function.to(self.device)
        self._allow_growing = allow_growing

        self.store_input = 0
        self.input = None

        self.store_activity = 0
        self.activity = None

        self.tensor_s = TensorStatistic(
            tensor_s_shape,
            update_function=self.compute_s_update,
            device=self.device,
            name=f"S({self.name})",
        )

        self.previous_tensor_s: TensorStatistic | None = None
        self.previous_tensor_m: TensorStatistic | None = None

        self.previous_modules: list[MergeGrowingModule | GrowingModule] = []
        self.set_previous_modules(previous_modules)
        self.next_modules: list[MergeGrowingModule | GrowingModule] = []
        self.set_next_modules(next_modules)

    @property
    def input_volume(self) -> int:
        raise NotImplementedError

    @property
    def output_volume(self) -> int:
        raise NotImplementedError

    @property
    def number_of_successors(self):
        return len(self.next_modules)

    @property
    def number_of_predecessors(self):
        return len(self.previous_modules)

    def grow(self):
        """
        Function to call after growing previous or next modules.
        """
        # mainly used to reset the shape of the tensor S, M, prev S and prev M
        self.set_next_modules(self.next_modules)
        self.set_previous_modules(self.previous_modules)

    def add_next_module(self, module: "MergeGrowingModule | GrowingModule") -> None:
        """
        Add a module to the next modules of the current module.

        Parameters
        ----------
        module
            next module to add
        """
        self.next_modules.append(module)
        self.set_next_modules(
            self.next_modules
        )  # TODO: maybe it is possible to avoid this

    def add_previous_module(self, module: "MergeGrowingModule | GrowingModule") -> None:
        """
        Add a module to the previous modules of the current module.

        Parameters
        ----------
        module
            previous module to add
        """
        self.previous_modules.append(module)
        self.set_previous_modules(self.previous_modules)

    def set_next_modules(
        self, next_modules: list["MergeGrowingModule | GrowingModule"]
    ) -> None:
        """
        Set the next modules of the current module.

        Parameters
        ----------
        next_modules
            list of next modules
        """
        raise NotImplementedError

    def set_previous_modules(
        self, previous_modules: list["MergeGrowingModule | GrowingModule"]
    ) -> None:
        """
        Set the previous modules of the current module.

        Parameters
        ----------
        previous_modules
            list of previous modules
        """
        raise NotImplementedError

    def __str__(self, verbose=1):
        if verbose == 0:
            return f"{self.__class__.__name__} module."
        elif verbose == 1:
            previous_modules = (
                len(self.previous_modules) if self.previous_modules else "no"
            )
            next_modules = len(self.next_modules) if self.next_modules else "no"
            return (
                f"{self.__class__.__name__} module with {previous_modules} "
                f"previous modules and {next_modules} next modules."
            )
        elif verbose >= 2:
            txt = [
                f"{self.__class__.__name__} module.",
                f"\tPrevious modules : {self.previous_modules}",
                f"\tNext modules : {self.next_modules}",
                f"\tPost merge function : {self.post_merge_function}",
                f"\tAllow growing : {self._allow_growing}",
                f"\tStore input : {self.store_input}",
                f"\tStore activity : {self.store_activity}",
                f"\tTensor S : {self.tensor_s}",
                f"\tPrevious tensor S : {self.previous_tensor_s}",
                f"\tPrevious tensor M : {self.previous_tensor_m}",
            ]
            return "\n".join(txt)
        else:
            raise ValueError(f"verbose={verbose} is not a valid value.")

    def __repr__(self, *args, **kwargs):
        return self.__str__(*args, **kwargs)

    def forward(self, x: torch.Tensor) -> torch.Tensor:
        for t in (self.tensor_s, self.previous_tensor_s, self.previous_tensor_m):
            if t:
                t.updated = False

        if self.store_input > 0:
            self.input = x
            self.input.retain_grad()

        if self.post_merge_function and (x is not None):
            y = self.post_merge_function(x)
        else:
            y = x

        if self.store_activity > 0:
            self.activity = y.detach()
            self.tensor_s.updated = False  # reset the update flag

        return y

    @property
    def pre_activity(self):
        return self.input

    def projected_v_goal(self) -> torch.Tensor:
        """
        Compute the projected gradient of the goal with respect to the activity of the layer.

        dLoss/dA_proj := dLoss/dA - dW B[-1] where A is the pre-activation vector of the
        layer, and dW the optimal delta for all the previous layers

        Returns
        -------
        torch.Tensor
            projected gradient of the goal with respect to the activity of the next layer
            dLoss/dA - dW B[-1]
        """
        v_proj = self.pre_activity.grad.clone().detach()
        for module in self.previous_modules:
            if isinstance(module, GrowingModule):
                v_proj -= module.optimal_delta_layer(module.input)
            elif isinstance(module, MergeGrowingModule):
                for prev_module in module.previous_modules:
                    v_proj -= prev_module.optimal_delta_layer(prev_module.input)

        return v_proj

    def compute_s_update(self) -> tuple[torch.Tensor, int]:
        """
        Compute the update of the tensor S. Should be added to the type of layer.

        Returns
        -------
        torch.Tensor
            update of the tensor S
        int
            number of samples used to compute the update
        """
        raise NotImplementedError

    def compute_previous_s_update(self) -> tuple[torch.Tensor, int]:
        """
        Compute the update of the tensor S for the input of all previous modules.

        Returns
        -------
        torch.Tensor
            update of the tensor S
        int
            number of samples used to compute the update
        """
        raise NotImplementedError

    def compute_previous_m_update(self) -> tuple[torch.Tensor, int]:
        """
        Compute the update of the tensor M for the input of all previous modules.

        Returns
        -------
        torch.Tensor
            update of the tensor M
        int
            number of samples used to compute the update
        """
        raise NotImplementedError

    def init_computation(self) -> None:
        """
        Initialize the computation of the optimal added parameters.
        """
        self.store_input = True
        self.store_activity = True
        self.tensor_s.init()
        for module in self.previous_modules:
            module.store_input = True
            module.store_pre_activity = True
        if self.previous_tensor_s is not None:
            self.previous_tensor_s.init()
        if self.previous_tensor_m is not None:
            self.previous_tensor_m.init()

    def update_computation(self) -> None:
        """
        Update the computation of the optimal added parameters.
        """
        self.tensor_s.update()
        if self.previous_tensor_s is not None:
            self.previous_tensor_s.update()
        if self.previous_tensor_m is not None:
            self.previous_tensor_m.update()

    def reset_computation(self) -> None:
        """
        Reset the computation of the optimal added parameters.
        """
        self.store_input = False
        self.store_activity = False
        self.tensor_s.reset()
        for module in self.previous_modules:
            module.store_input = False
            module.store_pre_activity = False
        if self.previous_tensor_s is not None:
            self.previous_tensor_s.reset()
        if self.previous_tensor_m is not None:
            self.previous_tensor_m.reset()

    def delete_update(self, include_previous: bool = False) -> None:
        """
        Delete the update of the optimal added parameters.
        """
        self.activity = None
        self.input = None

        if include_previous:
            for previous_module in self.previous_modules:
                if isinstance(previous_module, GrowingModule):
                    previous_module.delete_update(
                        include_previous=False, delete_output=True
                    )

    def compute_optimal_delta(
        self,
        update: bool = True,
        return_deltas: bool = False,
        force_pseudo_inverse: bool = False,
        dtype: torch.dtype = torch.float32,
    ) -> list[tuple[torch.Tensor, torch.Tensor]] | None:
        """
        Compute the optimal delta for each previous layer using current S and M tensors.
        dW* = M S[-1]^-1 (if needed we use the pseudo-inverse)
        Compute dW* (and dBias* if needed) and update the optimal_delta_layer attribute.
        Parameters
        ----------
        update: bool, default True
            if True update the optimal delta layer attribute
        return_deltas: bool, default False
            if True return the deltas
        force_pseudo_inverse: bool, default False
            if True, use the pseudo-inverse to compute the optimal delta even if the
            matrix is invertible
        dtype: torch.dtype
            dtype for S and M during the computation
        Returns
        -------
        list[tuple[torch.Tensor, torch.Tensor]] | None
            optimal delta for the weights and the biases if needed
        """
        assert (
            self.previous_tensor_s is not None
        ), f"No previous tensor S for {self.name}."
        assert (
            self.previous_tensor_m is not None
        ), f"No previous tensor M for {self.name}."
        previous_tensor_s = self.previous_tensor_s()
        previous_tensor_m = self.previous_tensor_m()
        assert previous_tensor_s.shape[0] == self.total_in_features, (
            f"The inverse of S should have the same number of features as the input "
            f"of all previous modules. Expected {self.total_in_features}. Got {previous_tensor_s.shape[0]}."
        )
        assert previous_tensor_m.shape == (self.total_in_features, self.in_features), (
            f"The tensor M should have shape ({self.total_in_features}, {self.in_features}). "
            f"Got {previous_tensor_m.shape}."
        )
        delta, _ = optimal_delta(
            previous_tensor_s,
            previous_tensor_m,
            dtype=dtype,
            force_pseudo_inverse=force_pseudo_inverse,
        )

        deltas = []
        current_index = 0
        for module in self.previous_modules:
            if isinstance(module, MergeGrowingModule):
                continue
            delta_w = delta[:, current_index : current_index + module.in_features]
            if module.use_bias:
                delta_b = delta[:, current_index + module.in_features]
            else:
                delta_b = None

            # change the shape of the delta_w and delta_b to match the layer
            delta_w = delta_w.reshape(*module.weight.shape)
            if update:
                module.optimal_delta_layer = module.layer_of_tensor(delta_w, delta_b)
            # elif isinstance(module, MergeGrowingModule):
            #     if update:
            #         if module.post_merge_function.is_non_linear():
            #             warnings.warn(
            #                 f"The previous module {module.name} is a MergeGrowingModule with a non-linear post merge function. "
            #                 f"The optimal delta may not be accurate.",
            #                 UserWarning,
            #             )
            #         else:
            #             module.set_optimal_delta_layers(delta_w, delta_b)

            if return_deltas:
                deltas.append((delta_w, delta_b))

            current_index += module.in_features + module.use_bias

        if return_deltas:
            return deltas
        else:
            return None

    def update_size(self) -> None:
        """
        Update the input and output size of the module
        """
        if len(self.previous_modules) > 0:
            new_size = self.previous_modules[0].out_features
            self.in_features = new_size
        self.total_in_features = self.sum_in_features(with_bias=True)

        if self.total_in_features > 0:
            if self.previous_tensor_s._shape != (
                self.total_in_features,
                self.total_in_features,
            ):
                self.previous_tensor_s = TensorStatistic(
                    (
                        self.total_in_features,
                        self.total_in_features,
                    ),
                    device=self.device,
                    name=f"S[-1]({self.name})",
                    update_function=self.compute_previous_s_update,
                )
            if self.previous_tensor_m._shape != (
                self.total_in_features,
                self.in_features,
            ):
                self.previous_tensor_m = TensorStatistic(
                    (self.total_in_features, self.in_features),
                    device=self.device,
                    name=f"M[-1]({self.name})",
                    update_function=self.compute_previous_m_update,
                )
        else:
            self.previous_tensor_s = None
            self.previous_tensor_m = None

    @property
    def number_of_parameters(self):
        return 0

    def parameters(self, recurse: bool = True) -> Iterator[torch.nn.Parameter]:
        return iter([])

    def sum_in_features(self, with_bias: bool = False) -> int:
        """Count total in_features of previous modules

        Returns
        -------
        int
            sum of previous in_features
        """
        if with_bias:
            return sum(
                module.in_features + module.use_bias
                for module in self.previous_modules
                if isinstance(module, GrowingModule)
            )
        return sum(
            module.in_features
            for module in self.previous_modules
            if isinstance(module, GrowingModule)
        )

    def sum_out_features(self) -> int:
        """Count total out_features of next modules

        Returns
        -------
        int
            sum of next out_features
        """
        return np.sum([module.out_features for module in self.next_modules])

    def update_scaling_factor(self, scaling_factor: torch.Tensor | float) -> None:
        """
        Update the scaling factor of all next modules and
        the _next_module_scaling_factor of the previous modules.
        Does only work if previous and next modules are GrowingModule.

        Parameters
        ----------
        scaling_factor: torch.Tensor | float
            scaling factor to apply to the optimal delta
        """
        if isinstance(scaling_factor, torch.Tensor):
            scaling_factor = scaling_factor.item()
        for module in self.previous_modules:
            if isinstance(module, GrowingModule):
                module._scaling_factor_next_module.data[0] = scaling_factor
            else:
                raise TypeError(
                    f"Previous module must be a GrowingModule, got {type(module)}"
                )
        for module in self.next_modules:
            if isinstance(module, GrowingModule):
                module.__dict__["scaling_factor"].data[0] = scaling_factor
            else:
                raise TypeError(
                    f"Next module must be a GrowingModule, got {type(module)}"
                )

    def __del__(self) -> None:
        # Delete previous GrowingModules
        for prev_module in self.previous_modules:
            if isinstance(prev_module, GrowingModule):
                prev_module.__del__()
            elif isinstance(prev_module, MergeGrowingModule):
                if self in prev_module.next_modules:
                    prev_module.next_modules.remove(self)
                    prev_module.update_size()
        self.previous_modules = []
        # Delete next GrowingModules
        for next_module in self.next_modules:
            if isinstance(next_module, GrowingModule):
                next_module.__del__()
            elif isinstance(next_module, MergeGrowingModule):
                if self in next_module.previous_modules:
                    next_module.previous_modules.remove(self)
                    next_module.update_size()
        self.next_modules = []


class GrowingModule(torch.nn.Module):
    def __init__(
        self,
        layer: torch.nn.Module,
        tensor_s_shape: tuple[int, int] | None = None,
        tensor_m_shape: tuple[int, int] | None = None,
        post_layer_function: torch.nn.Module = torch.nn.Identity(),
        extended_post_layer_function: torch.nn.Module | None = None,
        allow_growing: bool = True,
        previous_module: torch.nn.Module | None = None,
        next_module: torch.nn.Module | None = None,
        device: torch.device | None = None,
        name: str | None = None,
    ) -> None:
        """
        Initialize a GrowingModule.

        Parameters
        ----------
        layer: torch.nn.Module
            layer of the module
        tensor_s_shape: tuple[int, int] | None
            shape of the tensor S
        tensor_m_shape: tuple[int, int] | None
            shape of the tensor M
        post_layer_function: torch.nn.Module
            function to apply after the layer
        allow_growing: bool
            if True, the module can grow (require a previous GrowingModule)
        previous_module: torch.nn.Module | None
            previous module
        next_module: torch.nn.Module | None
            next module
        device: torch.device | None
            device to use
        name: str | None
            name of the module
        """
        if tensor_s_shape is None:
            warnings.warn(
                "The tensor S shape is not provided."
                "It will automatically be determined but we encourage to provide it.",
                UserWarning,
            )
        else:
            assert len(tensor_s_shape) == 2, "The shape of the tensor S must be 2D."
            assert tensor_s_shape[0] == tensor_s_shape[1], "The tensor S must be square."
            if tensor_m_shape is not None:
                assert tensor_s_shape[0] == tensor_m_shape[0], (
                    f"The input matrices S and M must have compatible shapes."
                    f"(got {tensor_s_shape=} and {tensor_m_shape=})"
                )

        super(GrowingModule, self).__init__()
        self._name = name
        self.name = (
            self.__class__.__name__
            if name is None
            else f"{self.__class__.__name__}({name})"
        )
        self._config_data, _ = load_config()
        self.device = get_correct_device(self, device)

        self.layer: torch.nn.Module = layer.to(self.device)
        # TODO: don't allow non-linearity if prev module is merge
        self.post_layer_function: torch.nn.Module = post_layer_function.to(self.device)
        if extended_post_layer_function is None:
            self.extended_post_layer_function = self.post_layer_function
        else:
            self.extended_post_layer_function = extended_post_layer_function.to(
                self.device
            )
        if isinstance(self.extended_post_layer_function, torch.nn.Sequential):
            for module in self.extended_post_layer_function:
                if hasattr(module, "num_features"):
                    warnings.warn(
                        f"Warning in {self.name}: The extended post layer "
                        f"function may get a variable input size."
                    )
        elif hasattr(self.extended_post_layer_function, "num_features"):
            warnings.warn(
                f"Warning in {self.name}: The extended post layer "
                f"function may get a variable input size."
            )

        self._allow_growing = allow_growing
        assert not self._allow_growing or isinstance(
            previous_module, (GrowingModule, MergeGrowingModule)
        ), (
            f"to grow previous_module must be an instance of GrowingModule"
            f"or MergeGrowingModule, but got {type(previous_module)}"
        )

        self.next_module: torch.nn.Module | None = next_module
        self.previous_module: torch.nn.Module | None = previous_module

        self.__dict__["store_input"] = False
        self.__dict__["store_pre_activity"] = False
        # self.store_activity = False

        self._internal_store_input = False
        self._internal_store_pre_activity = False
        # self._internal_store_activity = False

        self._input: torch.Tensor | None = None
        self._pre_activity: torch.Tensor | None = None
        self._input_size: tuple[int, ...] | None = None

        self._tensor_s = TensorStatistic(
            tensor_s_shape,
            update_function=self.compute_s_update,
            device=self.device,
            name=f"S({self.name})",
        )
        self.tensor_m = TensorStatistic(
            tensor_m_shape,
            update_function=self.compute_m_update,
            device=self.device,
            name=f"M({self.name})",
        )
        # self.tensor_n = TensorStatistic(output_shape, update_function=self.compute_n_update)

        # the optimal update used to compute v_projected
        self.optimal_delta_layer: torch.nn.Module | None = None
        self.scaling_factor: torch.Tensor = torch.zeros(1, device=self.device)
        self.scaling_factor.requires_grad = True
        # to avoid having to link to the next module we get a copy of the scaling factor
        # of the next module to use it in the extended_forward
        self._scaling_factor_next_module = torch.zeros(1, device=self.device)

        self.extended_input_layer: torch.nn.Module | None = None
        self.extended_output_layer: torch.nn.Module | None = None

        # when updating a layer with t * optimal_delta_layer having a change of activity of dA
        # we have L(A + dA) = L(A) - t * parameter_update_decrease + o(t)
        self.parameter_update_decrease: torch.Tensor | None = None

        # when increasing this layer with sqrt(t) * extended_input_layer and
        # the previous with sqrt(t) * extended_output_layer having a change of activity of dA
        # we have L(A + dA) = L(A) - t * sigma'(0) * (eigenvalues_extension ** 2).sum() + o(t)
        self.eigenvalues_extension: torch.Tensor | None = None

        self.delta_raw: torch.Tensor | None = None

        # if self._allow_growing: # FIXME: should we add this condition?
        self.tensor_m_prev = TensorStatistic(
            None,
            update_function=self.compute_m_prev_update,
            device=self.device,
            name=f"M_prev({self.name})",
        )
        self.cross_covariance = TensorStatistic(
            None,
            update_function=self.compute_cross_covariance_update,
            device=self.device,
            name=f"C({self.name})",
        )

    @property
    def in_features(self) -> int:
        raise NotImplementedError

    # Parameters
    @property
    def input_volume(self) -> int:
        return self.layer.in_features

    @property
    def output_volume(self) -> int:
        return self.layer.out_features

    # Information functions
    @property
    def weight(self):
        return self.layer.weight

    @property
    def bias(self):
        return self.layer.bias

    @property
    def activation_gradient(self) -> torch.Tensor:
        """
        Return the derivative of the activation function before this layer at 0+.

        Returns
        -------
        torch.Tensor
            derivative of the activation function before this layer at 0+
        """
        raise NotImplementedError

    def parameters(self, recurse: bool = True) -> Iterator[torch.nn.Parameter]:
        """
        Return the parameters of the layer.

        Parameters
        ----------
        recurse: bool
            if True, return the parameters of the submodules

        Returns
        -------
        Iterator[Parameter]
            iterator over the parameters of the layer
        """
        return self.layer.parameters(recurse=recurse)

    def number_of_parameters(self) -> int:
        """
        Return the number of parameters of the layer.

        Returns
        -------
        int
            number of parameters
        """
        return sum(p.numel() for p in self.parameters())

    def __str__(self, verbose=0):
        if verbose == 0:
            return f"{self.name} module with {self.number_of_parameters()} parameters."
        elif verbose == 1:
            return (
                f"{self.name} module with {self.number_of_parameters()} parameters "
                f"({self._allow_growing=}, {self.store_input=}, "
                f"{self.store_pre_activity=})."
            )
        elif verbose >= 2:
            txt = [
                f"{self.name} module with {self.number_of_parameters()} parameters.",
                f"\tLayer : {self.layer}",
                f"\tPost layer function : {self.post_layer_function}",
                f"\tAllow growing : {self._allow_growing}",
                f"\tStore input : {self.store_input}",
                f"\t{self._internal_store_input=}",
                f"\tStore pre-activity : {self.store_pre_activity}",
                f"\t{self._internal_store_pre_activity=}",
                f"\tTensor S (internal) : {self._tensor_s}",
                f"\tTensor S : {self.tensor_s}",
                f"\tTensor M : {self.tensor_m}",
                f"\tOptimal delta layer : {self.optimal_delta_layer}",
                f"\tExtended input layer : {self.extended_input_layer}",
                f"\tExtended output layer : {self.extended_output_layer}",
            ]
            return "\n".join(txt)
        else:
            raise ValueError(f"verbose={verbose} is not a valid value.")

    def __repr__(self, *args, **kwargs):
        return self.__str__(*args, **kwargs)

    def __setattr__(self, key, value):
        if key == "store_input" and value is not self.store_input:
            self.__dict__["store_input"] = value
            if isinstance(self.previous_module, MergeGrowingModule):
                # As a MergeGrowingModule may have multiple next modules
                # we need to keep track of the number of modules that require the activity
                # to be stored. Hence we store it as long as one of the module requires it.
                self.previous_module.store_activity += 1 if value else -1
            else:
                self._internal_store_input = value
        elif key == "store_pre_activity" and value is not self.store_pre_activity:
            self.__dict__["store_pre_activity"] = value
            if isinstance(self.next_module, MergeGrowingModule):
                self.next_module.store_input += 1 if value else -1
            else:
                self._internal_store_pre_activity = value
        elif key == "previous_module" or key == "next_module":
            self.__dict__[key] = value
        elif key == "scaling_factor":
            if isinstance(value, torch.Tensor):
                assert value.shape == (1,), "The scaling factor must be a scalar."
                torch.nn.Module.__setattr__(self, key, value)
            else:
                assert isinstance(
                    value, (int, float)
                ), "The scaling factor must be a scalar."
                self.__dict__[key].data[0] = value
                # FIXME: should we not recreate the tensor? (problem with the gradient)
            if self.previous_module is None:
                pass
            elif isinstance(self.previous_module, GrowingModule):
                self.previous_module._scaling_factor_next_module.data[0] = (
                    self.scaling_factor.item()
                )
            elif isinstance(self.previous_module, MergeGrowingModule):
                # self.previous_module.update_scaling_factor(self.scaling_factor)
                pass
            else:
                raise TypeError(
                    f"Previous module must be a GrowingModule or MergeGrowingModule, got {type(self.previous_module)}"
                )
        elif key == "weight":
            self.layer.weight = value
        elif key == "bias":
            self.layer.bias = value
        else:
            # Warning: if you use __dict__ to set an attribute instead of
            # Module.__setattr__, the attribute will not be registered as a
            # parameter of the module ie .parameters() will not return it.
            torch.nn.Module.__setattr__(self, key, value)

    # Forward and storing
    def forward(self, x):
        """
        Forward pass of the module.
        If needed, store the activity and pre-activity tensors.

        Parameters
        ----------
        x: torch.Tensor
            input tensor

        Returns
        -------
        torch.Tensor
            output tensor
        """
        self._tensor_s.updated = False
        self.tensor_m.updated = False
        self.tensor_m_prev.updated = False
        self.cross_covariance.updated = False
        if isinstance(self.previous_module, GrowingModule):
            # TODO: change this condition by using self._allow_growing
            self.tensor_s_growth.updated = False

        if self._internal_store_input:
            self._input = x.detach()

        pre_activity: torch.Tensor = self.layer(x)

        if self._internal_store_pre_activity:
            self._pre_activity = pre_activity
            self._pre_activity.retain_grad()

        return self.post_layer_function(pre_activity)

    def extended_forward(
        self,
        x: torch.Tensor,
        x_ext: torch.Tensor | None = None,
        use_optimal_delta: bool = True,
        use_extended_input: bool = True,
        use_extended_output: bool = True,
    ) -> tuple[torch.Tensor, torch.Tensor | None]:
        """
        Forward pass of the module with layer extension and layer update scaled
        according to the scaling factor.
        WARNING: does not store the input and pre-activity tensors.
        WARNING: the scaling factor is squared for the optimal delta and
        linear for the extension. (Instead of linear for the optimal delta and
        squared for the extension as in the theory).

        Parameters
        ----------
        x: torch.Tensor
            input tensor
        x_ext: torch.Tensor | None
            extension tensor
        use_optimal_delta: bool, optional
            if True, use the optimal delta layer, default True
        use_extended_input: bool, optional
            if True, use the extended input layer, default True
        use_extended_output: bool, optional
            if True, use the extended output layer, default True

        Returns
        -------
        tuple[torch.Tensor, torch.Tensor]
            output tensor and extension tensor
        """
        pre_activity = self.layer(x)

        # FIXME: should the scaling factor be squared with torch.sign?
        linear_factor = self.scaling_factor**2 * torch.sign(self.scaling_factor)
        sqrt_factor = self.scaling_factor

        if self.optimal_delta_layer is not None and use_optimal_delta:
            pre_activity -= linear_factor * self.optimal_delta_layer(x)

        if use_extended_input:
            if self.extended_input_layer:
                if x_ext is None:
                    raise ValueError(
                        f"x_ext must be provided got None for {self.name}."
                        f"As the input is extended, an extension is needed."
                    )
                pre_activity += sqrt_factor * self.extended_input_layer(x_ext)
            else:
                if x_ext is not None:  # TODO: and is not empty
                    warnings.warn(
                        f"x_ext must be None got {x_ext} for {self.name}. As the input is not extended, no extension is needed.",
                        UserWarning,
                    )

        if self.extended_output_layer and use_extended_output:
            supplementary_pre_activity = (
                self._scaling_factor_next_module * self.extended_output_layer(x)
            )
            supplementary_activity = self.extended_post_layer_function(
                supplementary_pre_activity
            )
        else:
            supplementary_activity = None

        activity = self.post_layer_function(pre_activity)

        return activity, supplementary_activity

    def update_input_size(
        self,
        input_size: tuple[int, ...] | None = None,
        compute_from_previous: bool = False,
        force_update: bool = True,
    ) -> tuple[int, ...] | None:
        """
        Update the input size of the layer. Either according to the parameter or the input currently stored.

        Parameters
        ----------
        input_size: tuple[int, ...] | None
            new input size
        compute_from_previous: bool
            whether to compute the input size from the previous module
            assuming its output size won't be affected by the post-layer function
        force_update: bool
            whether to force the update even if the input size is already set
            (_input_size is not None)

        Returns
        -------
        tuple[int, ...] | None
            updated input size if it could be computed, None otherwise
        """
        raise NotImplementedError

    @property
    def input_size(self) -> tuple[int, ...]:
        if self._input_size is None:
            self.update_input_size()
            if self._input_size is None:
                raise ValueError(
                    f"The input size of the layer {self.name} is not defined."
                )
        return self._input_size

    @input_size.setter
    def input_size(self, value: tuple[int, ...] | None) -> None:
        if value is not None:
            self.update_input_size(value)
        else:
            self._input_size = None

    @property
    def input(self) -> torch.Tensor:
        if self.store_input:
            if self._internal_store_input:
                assert (
                    self._input is not None
                ), "The input is not stored.Apparently it was not computed yet."
                return self._input
            else:
                assert self.previous_module, (
                    "A previous module is needed to store the input."
                    "Otherwise self._internal_store_input must be set to True."
                )
                return self.previous_module.activity
        else:
            raise ValueError("The input is not stored.")

    @property
    def input_extended(self) -> torch.Tensor:
        """
        Return the input extended ones if the bias is used.

        Returns
        -------
        torch.Tensor
            input extended
        """
        if self.use_bias:
            raise NotImplementedError
        else:
            return self.input

    @property
    def pre_activity(self) -> torch.Tensor:
        if self.store_pre_activity:
            if self._internal_store_pre_activity:
                assert (
                    self._pre_activity is not None
                ), "The pre-activity is not stored.Apparently it was not computed yet."
                return self._pre_activity
            else:
                assert self.next_module, (
                    "A next module is needed to store the input."
                    "Otherwise self._internal_store_pre_activity must be set to True."
                )
                return self.next_module.input
        else:
            raise ValueError(f"The pre-activity is not stored for {self.name}.")

    # Statistics computation
    def projected_v_goal(self, input_vector: torch.Tensor) -> torch.Tensor:
        """
        Compute the projected gradient of the goal with respect to the activity of the layer.

        dLoss/dA_proj := dLoss/dA - dW B[-1] where A is the pre-activation vector of the
        layer, and dW the optimal delta for the layer

        Parameters
        ----------
        input_vector: torch.Tensor of shape (n_samples, in_features)
            input vector B[-1]

        Returns
        -------
        torch.Tensor
            projected gradient of the goal with respect to the activity of the next layer
            dLoss/dA - dW B[-1]
        """
        assert self.optimal_delta_layer, (
            "The optimal delta layer is not computed."
            "Therefore the projected gradient cannot be computed."
        )
        return self.pre_activity.grad - self.optimal_delta_layer(input_vector)

    def compute_s_update(self) -> tuple[torch.Tensor, int]:
        """
        Compute the update of the tensor S. Should be added to the type of layer.

        Returns
        -------
        torch.Tensor
            update of the tensor S
        int
            number of samples used to compute the update
        """
        raise NotImplementedError

    @property
    def tensor_s(self) -> TensorStatistic:
        """
        Return the tensor S of the layer.
        Either the tensor S computed locally or the tensor S of the previous merge layer.

        Returns
        -------
        TensorStatistic
            tensor S
        """
        if isinstance(self.previous_module, MergeGrowingModule):
            return self.previous_module.tensor_s
        else:
            return self._tensor_s

    @property
    def tensor_s_growth(self):
        """
        Redirect to the tensor S of the previous module.
        """
        if self.previous_module is None:
            raise ValueError(
                f"No previous module for {self.name}. Thus S growth is not defined."
            )
        elif isinstance(self.previous_module, GrowingModule):
            return self.previous_module.tensor_s
        elif isinstance(self.previous_module, MergeGrowingModule):
            raise NotImplementedError(
                f"S growth is not implemented for module preceded by an MergeGrowingModule."
                f" (error in {self.name})"
            )
        else:
            raise NotImplementedError(
                f"S growth is not implemented yet for {type(self.previous_module)} as previous module."
            )

    @tensor_s_growth.setter
    def tensor_s_growth(self, value) -> None:
        """
        Allow to set the tensor_s_growth but has no effect.
        """
        raise AttributeError(
            f"You tried to set tensor_s_growth of a GrowingModule (name={self.name})."
            "This is not allowed because tensor_s_growth refers to the previous module's tensor_s, not the current module's tensor_s."
        )

    def compute_m_update(
        self, desired_activation: torch.Tensor | None = None
    ) -> tuple[torch.Tensor, int]:
        """
        Compute the update of the tensor M. Should be added to the type of layer.

        Parameters
        ----------
        desired_activation: torch.Tensor | None
            desired variation direction of the output  of the layer

        Returns
        -------
        torch.Tensor
            update of the tensor M
        int
            number of samples used to compute the update
        """
        raise NotImplementedError

    def compute_m_prev_update(
        self, desired_activation: torch.Tensor | None = None
    ) -> tuple[torch.Tensor, int]:
        """
        Compute the update of the tensor M_{-2} := dA B[-2]^T.

        Parameters
        ----------
        desired_activation: torch.Tensor | None
            desired variation direction of the output  of the layer

        Returns
        -------
        torch.Tensor
            update of the tensor M_{-2}
        int
            number of samples used to compute the update
        """
        raise NotImplementedError

    def compute_cross_covariance_update(self) -> tuple[torch.Tensor, int]:
        """
        Compute the update of the tensor C := B[-1] B[-2]^T.

        Returns
        -------
        torch.Tensor
            update of the tensor C
        int
            number of samples used to compute the update
        """
        raise NotImplementedError

    def compute_n_update(self):
        """
        Compute the update of the tensor N. Should be added to the type of layer.

        Returns
        -------
        torch.Tensor
            update of the tensor N
        """
        raise NotImplementedError

    @property
    def tensor_n(self) -> torch.Tensor:
        """
        Compute the tensor N for the layer with the current M_{-2}, C and optimal delta.

        Returns
        -------
        torch.Tensor
            N
        """
        raise NotImplementedError

    # Layer edition
    def layer_of_tensor(
        self, weight: torch.Tensor, bias: torch.Tensor | None = None
    ) -> torch.nn.Linear:
        """
        Create a layer with the same characteristics (excepted the shape)
         with weight as parameter and bias as bias.

        Parameters
        ----------
        weight: torch.Tensor
            weight of the layer
        bias: torch.Tensor | None
            bias of the layer

        Returns
        -------
        torch.nn.Linear
            layer with the same characteristics
        """
        raise NotImplementedError

    def add_parameters(self, **kwargs) -> None:
        """
        Grow the module by adding new parameters to the layer.

        Parameters
        ----------
        kwargs: dict
            typically include the values of the new parameters to add to the layer
        """
        raise NotImplementedError

    def layer_in_extension(self, weight: torch.Tensor) -> None:
        """
        Extend the layer with the parameters of layer assuming
        that the input of the layer is extended but not the output.

        Parameters
        ----------
        weight: torch.Tensor
            weight of the extension
        """
        raise NotImplementedError

    def layer_out_extension(
        self, weight: torch.Tensor, bias: torch.Tensor | None = None
    ) -> None:
        """
        Extend the layer with the parameters of layer assuming
        that the output of the layer is extended but not the input.

        Parameters
        ----------
        weight: torch.Tensor
            weight of the extension
        bias: torch.Tensor | None
            bias of the extension if needed
        """
        raise NotImplementedError

    def parameter_step(
        self, delta_weights: torch.Tensor, delta_biases: torch.Tensor | None = None
    ) -> None:
        """
        Update the parameters of the layer with the given deltas.

        Parameters
        ----------
        delta_weights: torch.Tensor
            delta values for the weights
        delta_biases: torch.Tensor | None
            delta values for the biases, if None, the biases are not updated
        """
        self.layer.weight.data += delta_weights
        if delta_biases is not None:
            self.layer.bias.data += delta_biases

    def _sub_select_added_output_dimension(self, keep_neurons: int) -> None:
        """
        Select the first `keep_neurons` neurons of the optimal added output dimension.

        Parameters
        ----------
        keep_neurons: int
            number of neurons to keep
        """
        raise NotImplementedError

    def sub_select_optimal_added_parameters(
        self,
        keep_neurons: int,
        sub_select_previous: bool = True,
    ) -> None:
        """
        Select the first keep_neurons neurons of the optimal added parameters
        linked to this layer.

        Parameters
        ----------
        keep_neurons: int
            number of neurons to keep
        sub_select_previous: bool
            if True, sub-select the previous layer added parameters as well
        """
        raise NotImplementedError

    def _apply_output_changes(
        self, scaling_factor: float | torch.Tensor | None = None, extension_size: int = 0
    ) -> None:
        """
        Extend the layer output with the current layer output extension,
        with the scaling factor of the next module if no scaling factor is provided.

        Parameters
        ----------
        scaling_factor: float | torch.Tensor
            scaling factor to apply to the optimal delta
        """
        if scaling_factor is None:
            scaling_factor = self._scaling_factor_next_module
        else:
            if isinstance(scaling_factor, (int, float, np.number)):
                scaling_factor = torch.tensor(scaling_factor, device=self.device)
            if not (
                abs(scaling_factor.item() - self._scaling_factor_next_module.item())
                < 1e-4
            ):
                warnings.warn(
                    f"Scaling factor {scaling_factor} is different from the one "
                    f"used during the extended_forward {self._scaling_factor_next_module}."
                )
        if extension_size > 0 or self.extended_output_layer is not None:
            assert isinstance(self.extended_output_layer, torch.nn.Module), (
                f"The layer {self.name} has no output extension but an"
                f" extension of size {extension_size} was requested."
            )
            self.layer_out_extension(
                weight=scaling_factor * self.extended_output_layer.weight,
                bias=(
                    scaling_factor * self.extended_output_layer.bias
                    if self.extended_output_layer.bias is not None
                    else None
                ),
            )

            if isinstance(self.post_layer_function, torch.nn.Sequential):
                for module in self.post_layer_function:
                    if hasattr(module, "grow"):
                        module.grow(extension_size)
            elif hasattr(self.post_layer_function, "grow"):
                self.post_layer_function.grow(extension_size)

    def apply_change(
        self,
        scaling_factor: float | torch.Tensor | None = None,
        apply_previous: bool = True,
        apply_delta: bool = True,
        apply_extension: bool = True,
        extension_size: int | None = None,
    ) -> None:
        """
        Apply the optimal delta and extend the layer with current
        optimal delta and layer extension with the current scaling factor.
        This means that the layer input is extended with the current layer output
        extension and the previous layer output is extended with the previous layer
        output extension both scaled by the current scaling factor.
        This also means that the layer output is not extended.

        Parameters
        ----------
        scaling_factor: float | torch.Tensor | None
            scaling factor to apply to the optimal delta,
             if None use the current scaling factor
        apply_previous: bool
            if True apply the change to the previous layer, by default True
        apply_delta: bool
            if True apply the optimal delta to the layer, by default True
        apply_extension: bool
            if True apply the extension to the layer, by default True
        extension_size: int | None
            size of the extension to apply, by default None and get automatically
            determined using `self.eigenvalues_extension.shape[0]`
        """
        # print(f"==================== Applying change to {self.name} ====================")
        if scaling_factor is not None:
            self.scaling_factor = scaling_factor  # type: ignore
            # this type problem is due to the use of the setter to change the scaling factor
        linear_factor = self.scaling_factor**2 * torch.sign(self.scaling_factor)
        sqrt_factor = self.scaling_factor
        if apply_delta and self.optimal_delta_layer is not None:
            self.parameter_step(
                delta_weights=-linear_factor * self.optimal_delta_layer.weight.data,
                delta_biases=(
                    -linear_factor * self.optimal_delta_layer.bias.data
                    if self.optimal_delta_layer.bias is not None
                    else None
                ),
            )
        if apply_extension:
            if self.extended_input_layer:
                assert self.extended_input_layer.bias is None or torch.allclose(
                    self.extended_input_layer.bias,
                    torch.zeros_like(self.extended_input_layer.bias),
                ), "The bias of the input extension must be null."
                if self.scaling_factor == 0:
                    warnings.warn(
                        "The scaling factor is null. The input extension will have no effect."
                    )
                self.layer_in_extension(
                    weight=sqrt_factor * self.extended_input_layer.weight
                )

            if apply_previous and self.previous_module is not None:
                if isinstance(self.previous_module, GrowingModule):
                    if self.previous_module.extended_output_layer is not None:
                        if extension_size is None:
                            assert self.eigenvalues_extension is not None, (
                                "We need to determine the size of the extension but "
                                "it was not given as parameter nor could be automatically "
                                "determined as self.eigenvalues_extension is None"
                                f"(Error occurred in {self.name})"
                            )
                            extension_size = self.eigenvalues_extension.shape[0]
                    else:
                        if extension_size is None:
                            extension_size = 0
                        elif extension_size > 0:
                            raise ValueError(
                                f"The layer {self.name} has no input extension but an"
                                f" extension of size {extension_size} was requested."
                            )
                    self.previous_module._apply_output_changes(
                        scaling_factor=self.scaling_factor,
                        extension_size=extension_size,
                    )
                elif isinstance(self.previous_module, MergeGrowingModule):
                    raise NotImplementedError  # TODO
                else:
                    raise NotImplementedError

            # Update the size of the previous and next modules
            if isinstance(self.previous_module, MergeGrowingModule):
                self.previous_module.update_size()
            if isinstance(self.next_module, MergeGrowingModule):
                self.next_module.update_size()

    # Optimal update computation
    def compute_optimal_delta(
        self,
        update: bool = True,
        dtype: torch.dtype = torch.float32,
        force_pseudo_inverse: bool = False,
    ) -> tuple[torch.Tensor, torch.Tensor | None, torch.Tensor | float]:
        """
        Compute the optimal delta for the layer using current S and M tensors.

        dW* = M S[-1]^-1 (if needed we use the pseudo-inverse)

        Compute dW* (and dBias* if needed) and update the optimal_delta_layer attribute.
        L(A + gamma * B * dW) = L(A) - gamma * d + o(gamma)
        where d is the first order decrease and gamma the scaling factor.

        Parameters
        ----------
        update: bool
            if True update the optimal delta layer attribute and the first order decrease
        dtype: torch.dtype
            dtype for S and M during the computation
        force_pseudo_inverse: bool
            if True, use the pseudo-inverse to compute the optimal delta even if the
            matrix is invertible

        Returns
        -------
        tuple[torch.Tensor, torch.Tensor | None, torch.Tensor | float]
            optimal delta for the weights, the biases if needed and the first order decrease
        """
        tensor_s = self.tensor_s()
        tensor_m = self.tensor_m()

        self.delta_raw, self.parameter_update_decrease = optimal_delta(
            tensor_s, tensor_m, dtype=dtype, force_pseudo_inverse=force_pseudo_inverse
        )

        if self.use_bias:
            delta_weight = self.delta_raw[:, :-1]
            delta_bias = self.delta_raw[:, -1]
        else:
            delta_weight = self.delta_raw
            delta_bias = None

        delta_weight = delta_weight.reshape(*self.weight.shape)

        if update:
            self.optimal_delta_layer = self.layer_of_tensor(delta_weight, delta_bias)
        return delta_weight, delta_bias, self.parameter_update_decrease

    def _auxiliary_compute_alpha_omega(
        self,
        numerical_threshold: float = 1e-15,
        statistical_threshold: float = 1e-3,
        maximum_added_neurons: int | None = None,
        dtype: torch.dtype = torch.float32,
        use_projected_gradient: bool = True,
    ) -> tuple[torch.Tensor, torch.Tensor, torch.Tensor]:
        """
        Auxiliary function to compute the optimal added parameters (alpha, omega, k)

        Parameters
        ----------
        numerical_threshold: float
            threshold to consider an eigenvalue as zero in the square root of the inverse of S
        statistical_threshold: float
            threshold to consider an eigenvalue as zero in the SVD of S{-1/2} N
        maximum_added_neurons: int | None
            maximum number of added neurons, if None all significant neurons are kept
        dtype: torch.dtype
            dtype for S and N during the computation
        use_projected_gradient: bool
            whereas to use the projected gradient ie `tensor_n` or the raw `tensor_m`

        Returns
        -------
        tuple[torch.Tensor, torch.Tensor, torch.Tensor]
            optimal added weights alpha, omega and eigenvalues lambda
        """
        if use_projected_gradient:
            matrix_n = self.tensor_n
        else:
            matrix_n = -self.tensor_m_prev()
        # It seems that sometimes the tensor N is not accessible.
        # I have no idea why this occurs sometimes.

        assert self.previous_module, (
            f"No previous module for {self.name}."
            "Therefore neuron addition is not possible."
        )
        matrix_s = self.tensor_s_growth()

        saved_dtype = matrix_s.dtype
        if matrix_n.dtype != dtype:
            matrix_n = matrix_n.to(dtype=dtype)
        if matrix_s.dtype != dtype:
            matrix_s = matrix_s.to(dtype=dtype)
        alpha, omega, eigenvalues_extension = compute_optimal_added_parameters(
            matrix_s=matrix_s,
            matrix_n=matrix_n,
            numerical_threshold=numerical_threshold,
            statistical_threshold=statistical_threshold,
            maximum_added_neurons=maximum_added_neurons,
        )

        alpha = alpha.to(dtype=saved_dtype)
        omega = omega.to(dtype=saved_dtype)
        eigenvalues_extension = eigenvalues_extension.to(dtype=saved_dtype)

        return alpha, omega, eigenvalues_extension

    def compute_optimal_added_parameters(
        self,
        numerical_threshold: float = 1e-15,
        statistical_threshold: float = 1e-3,
        maximum_added_neurons: int | None = None,
        update_previous: bool = True,
        dtype: torch.dtype = torch.float32,
        use_projected_gradient: bool = True,
    ) -> tuple[torch.Tensor, torch.Tensor | None, torch.Tensor, torch.Tensor]:
        """
        Compute the optimal added parameters to extend the input layer.
        Update the extended_input_layer and the eigenvalues_extension.

        Parameters
        ----------
        numerical_threshold: float
            threshold to consider an eigenvalue as zero in the square root of the inverse of S
        statistical_threshold: float
            threshold to consider an eigenvalue as zero in the SVD of S{-1/2} N
        maximum_added_neurons: int | None
            maximum number of added neurons, if None all significant neurons are kept
        update_previous: bool
            whether to change the previous layer extended_output_layer
        dtype: torch.dtype
            dtype for S and N during the computation
        use_projected_gradient: bool
            whereas to use the projected gradient ie `tensor_n` or the raw `tensor_m`

        Returns
        -------
        tuple[torch.Tensor, torch.Tensor | None, torch.Tensor, torch.Tensor]
            optimal added weights alpha weights, alpha bias, omega and eigenvalues lambda
        """
        raise NotImplementedError

    @property
    def first_order_improvement(self) -> torch.Tensor:
        """
        Get the first order improvement of the block.

        Returns
        -------
        torch.Tensor
            first order improvement
        """
        assert self.parameter_update_decrease is not None, (
            "The first order improvement is not computed. "
            "Use compute_optimal_delta before."
        )
        if self.eigenvalues_extension is not None:
            return (
                self.parameter_update_decrease
                + self.activation_gradient * (self.eigenvalues_extension**2).sum()
            )
        else:
            return self.parameter_update_decrease

    def compute_optimal_updates(
        self,
        numerical_threshold: float = 1e-10,
        statistical_threshold: float = 1e-5,
        maximum_added_neurons: int | None = None,
        update_previous: bool = True,
        dtype: torch.dtype = torch.float32,
        use_projected_gradient: bool = True,
    ) -> tuple[torch.Tensor, torch.Tensor | None]:
        """
        Compute the optimal update  and additional neurons.

        Parameters
        ----------
        numerical_threshold: float
            threshold to consider an eigenvalue as zero in the square root of the inverse of S
        statistical_threshold: float
            threshold to consider an eigenvalue as zero in the SVD of S{-1/2} N
        maximum_added_neurons: int | None
            maximum number of added neurons, if None all significant neurons are kept
        update_previous: bool
            whether to change the previous layer extended_output_layer
        dtype: torch.dtype
            dtype for the computation of the optimal delta and added parameters
        use_projected_gradient: bool
            whereas to use the projected gradient ie `tensor_n` or the raw `tensor_m`

        Returns
        -------
        tuple[torch.Tensor, torch.Tensor | None]
            optimal extension for the previous layer (weights and biases)
        """
        self.compute_optimal_delta(dtype=dtype)

        if self.previous_module is None:
            return  # FIXME: change the definition of the function
        elif isinstance(self.previous_module, GrowingModule):
            alpha_weight, alpha_bias, _, _ = self.compute_optimal_added_parameters(
                numerical_threshold=numerical_threshold,
                statistical_threshold=statistical_threshold,
                maximum_added_neurons=maximum_added_neurons,
                update_previous=update_previous,
                dtype=dtype,
                use_projected_gradient=use_projected_gradient,
            )
            return alpha_weight, alpha_bias
        elif isinstance(self.previous_module, MergeGrowingModule):
            raise NotImplementedError  # TODO
        else:
            raise NotImplementedError

    def init_computation(self) -> None:
        """
        Initialize the computation of the optimal added parameters.
        """
        self.store_input = True
        self.store_pre_activity = True
        self.tensor_s.init()
        self.tensor_m.init()
        if self.previous_module is None:
            return
        elif isinstance(self.previous_module, GrowingModule):
            self.previous_module.store_input = True
            self.tensor_m_prev.init()
            self.cross_covariance.init()
            self.tensor_s_growth.init()
        elif isinstance(self.previous_module, MergeGrowingModule):
            self.previous_module.init_computation()
        else:
            raise NotImplementedError

    def update_computation(self) -> None:
        """
        Update the computation of the optimal added parameters.
        """
        self.tensor_s.update()
        self.tensor_m.update()
        if self.previous_module is None:
            return
        elif isinstance(self.previous_module, GrowingModule):
            self.tensor_m_prev.update()
            self.cross_covariance.update()
            self.tensor_s_growth.update()
        elif isinstance(self.previous_module, MergeGrowingModule):
            self.previous_module.update_computation()
        else:
            raise NotImplementedError

    def reset_computation(self) -> None:
        """
        Reset the computation of the optimal added parameters.
        """
        self.store_input = False
        self.store_pre_activity = False
        self.tensor_s.reset()
        self.tensor_m.reset()
        if self.previous_module is None:
            return
        elif isinstance(self.previous_module, GrowingModule):
            self.tensor_m_prev.reset()
            self.cross_covariance.reset()
            self.tensor_s_growth.reset()
        elif isinstance(self.previous_module, MergeGrowingModule):
            self.previous_module.reset_computation()
        else:
            raise NotImplementedError

    def delete_update(
        self,
        include_previous: bool = True,
        delete_delta: bool = True,
        delete_input: bool = True,
        delete_output: bool = False,
    ) -> None:
        """
        Delete the updates of the layer:
        - optimal_delta_layer
        - extended_input_layer and associated extensions

        By default, we do not delete the extended_output_layer of this layer because it
        could be required by the next layer.

        Parameters
        ----------
        include_previous : bool, optional
            delete the extended_output_layer of the previous layer, by default True
        delete_delta : bool, optional
            delete the optimal_delta_layer of the module, by default True
        delete_input : bool, optional
            delete the extended_input_layer of this module, by default True
        delete_output : bool, optional
            delete the extended_output_layer of this layer, by default False
            warning: this does not delete the extended_input_layer of the next layer

        Raises
        ------
        NotImplementedError
            raised when include_previous is True and the previous module is of type MergeGrowingModule
        TypeError
            raised when the previous module is not of type GrowingModule or MergeGrowingModule
        """
        if delete_delta:
            self.optimal_delta_layer = None
        self.scaling_factor = 0.0  # type: ignore
        # this type problem is due to the use of the setter to change the scaling factor
        self.parameter_update_decrease = None
        self.eigenvalues_extension = None
        self._pre_activity = None
        self._input = None

        # delete extended_output_layer
        if delete_output:
            self.extended_output_layer = None

        # delete previous module extended_output_layer
        if self.extended_input_layer is not None and delete_input:
            # delete extended_input_layer
            self.extended_input_layer = None
            if self.previous_module is not None:
                # normal behavior
                if include_previous:
                    if isinstance(self.previous_module, GrowingModule):
                        self.previous_module.extended_output_layer = None
                    elif isinstance(self.previous_module, MergeGrowingModule):
                        raise NotImplementedError  # TODO
                        # two options for future implementation:
                        # 1. Do nothing(ie replace raise NotImplementedError by return or
                        # a warning) and let the user fully in charge of deleting the
                        # associated extensions.
                        # 2. Delete associated extension ie all previous extended output,
                        # all parallel extended input and maybe more as we could have
                        # skip connections...

                    else:
                        raise TypeError(
                            f"Unexpected type for previous_module of {self.name}"
                            f"got {type(self.previous_module)} instead of GrowingModule "
                            f"or MergeGrowingModule."
                        )
                # risky behavior
                else:  # include_previous is False
                    if isinstance(self.previous_module, GrowingModule):
                        if self.previous_module.extended_output_layer is not None:
                            warnings.warn(
                                f"The extended_input_layer of {self.name} has been"
                                f" deleted. However, the extended_output_layer associated "
                                f"stored in the previous module named "
                                f"{self.previous_module.name} has not been deleted."
                                "This may lead to errors when using extended_forward.",
                                UserWarning,
                            )
                        # otherwise it is ok as user already deleted the extended_output_layer
                    elif isinstance(self.previous_module, MergeGrowingModule):
                        return
                        # the user intentionally decided to take care of deletion of the
                        # other extensions we do not raise a warning (in contrast with the
                        # GrowingModule case) as  this is way more likely to happen
                        # with MergeGrowingModule
                    else:
                        raise TypeError(
                            f"Unexpected type for previous_module of {self.name}"
                            f"got {type(self.previous_module)} instead of GrowingModule "
                            f"or MergeGrowingModule."
                        )
            # incorrect behavior
            else:  # self.previous_module is None
                warnings.warn(
                    f"The extended_input_layer of {self.name} has been deleted."
                    "However, no previous module is associated with this layer."
                    "Therefore, no extended_output_layer has been deleted."
                    "This is not supposed to happen as to grow a layer a previous "
                    "module is needed.",
                    UserWarning,
                )

<<<<<<< HEAD
=======
    def __del__(self) -> None:
        # Unset next module of self.previous_module
        if hasattr(self, "previous_module") and self.previous_module is not None:
            if isinstance(self.previous_module, GrowingModule):
                self.previous_module.next_module = None
            elif isinstance(self.previous_module, MergeGrowingModule):
                if self in self.previous_module.next_modules:
                    self.previous_module.next_modules.remove(self)
                    self.previous_module.update_size()
            self.previous_module = None
        # Unset previous module of self.next_module
        if hasattr(self, "next_module") and self.next_module is not None:
            if isinstance(self.next_module, GrowingModule):
                self.next_module.previous_module = None
            elif isinstance(self.next_module, MergeGrowingModule):
                if self in self.next_module.previous_modules:
                    self.next_module.previous_modules.remove(self)
                    self.next_module.update_size()
            self.next_module = None

>>>>>>> bf1b9133
    def weights_statistics(self) -> dict[str, dict[str, float]]:
        """
        Get the statistics of the weights in the growing layer.

        Returns
        -------
        dict[str, dict[str, float]]
            A dictionary where keys are weights names and
            values are dictionaries of weight statistics.
        """
        layer_stats = {
            "weight": compute_tensor_stats(self.layer.weight),
        }
        if self.layer.bias is not None:
            layer_stats["bias"] = compute_tensor_stats(self.layer.bias)

        return layer_stats

<<<<<<< HEAD
    def scale_parameter_update(self, scale: float) -> None:
        """
        Scale the parameter update by a given factor.
        This means scaling the optimal delta and the parameter_update_decrease.

        Parameters
        ----------
        scale : float
            The factor by which to scale the parameter update.
        """
        if self.optimal_delta_layer is not None:
            self.scale_layer(self.optimal_delta_layer, scale)
            if self.parameter_update_decrease is not None:
                self.parameter_update_decrease *= scale

    @staticmethod
    def scale_layer(layer: torch.nn.Module, scale: float) -> torch.nn.Module:
        """
        Scale the weights and biases of a given layer by a specified factor.

        Parameters
        ----------
        layer : torch.nn.Module
            The layer whose parameters are to be scaled.
        scale : float
            The factor by which to scale the layer's parameters.

        Returns
        -------
        torch.nn.Module
            The layer with scaled parameters.
        """
        if hasattr(layer, "weight") and layer.weight is not None:
            layer.weight.data *= scale
        if hasattr(layer, "bias") and layer.bias is not None:
            layer.bias.data *= scale
        return layer

    def scale_layer_extension(
        self,
        scale: float | None,
        scale_output: float | None,
        scale_input: float | None,
    ) -> None:
        """
        Scale the layer extension by a given factor.
        This means scaling the extended_input_layer, the extended_output_layer and
        the eigenvalues_extension.
        However as the eigenvalues_extension will be squared they will be
        scaled by sqrt(scale_input * scale_output).

        Parameters
        ----------
        scale : float | None
            The factor by which to scale the layer extension.
            If not None, replace both scale_input and scale_output
            if they are not None.
        scale_output : float | None
            The factor by which to scale the layer output extension.
        scale_input : float | None
            The factor by which to scale the layer input extension.
            If not None, scale must be None.
        """
        scales: list[float | None] = [scale_output, scale_input]  # type: ignore
        for i, specific_scale in enumerate(scales):
            if specific_scale is None:
                assert (
                    scale is not None
                ), "scale can't be None if scale_input or scale_output is None."
                scales[i] = scale
        assert all(isinstance(s, float) for s in scales)
        scales: list[float]
        self.eigenvalues_extension *= (scales[0] * scales[1]) ** 0.5
        if self.extended_output_layer is not None:
            self.scale_layer(self.extended_output_layer, scales[0])
        if (
            self.previous_module is not None
            and self.previous_module.extended_output_layer is not None
        ):
            self.scale_layer(self.previous_module.extended_output_layer, scales[1])

    def normalise_optimal_updates(self, std_target: float | None = None) -> None:
        """
        Normalise the optimal updates so that the standard deviation of the
        weights of the updates is equal to std_target.
        If std_target is None, we use the standard deviation of the weights of the layer.
        If the layer has no weights, we aim to have a std of 1 / sqrt(in_features).

        Let s the target standard deviation then:
        - optimal_delta_layer is scaled to have a std of s (so
        by s / std(optimal_delta_layer))
        - extended_input_layer is scaled to have a std of s (so
        by s / std(extended_input_layer))
        - extended_output_layer is scaled to match the scaling of the extended_input_layer
        and the optimal_delta_layer (so by std(extended_input_layer) / std(optimal_delta_layer))
        """
        # Determine target standard deviation
        if std_target is None:
            if hasattr(self.layer, "weight") and self.layer.weight is not None:
                std_target = self.layer.weight.std().item()
            else:
                # Use 1 / sqrt(in_features) as default
                std_target = 1.0 / (self.in_features**0.5)

        # Track scaling factors for extensions
        delta_scale = 1.0
        input_extension_scale = 1.0

        # Get current standard deviations and calculate scaling factors
        if self.optimal_delta_layer is not None and hasattr(
            self.optimal_delta_layer, "weight"
        ):
            current_std = self.optimal_delta_layer.weight.std().item()
            if current_std > 0:
                delta_scale = std_target / current_std

        if self.extended_input_layer is not None and hasattr(
            self.extended_input_layer, "weight"
        ):
            current_std = self.extended_input_layer.weight.std().item()
            if current_std > 0:
                input_extension_scale = std_target / current_std

        # Calculate output extension scale to maintain relationship
        output_extension_scale = (
            input_extension_scale / delta_scale if delta_scale > 0 else 1.0
        )

        # Apply scaling using existing methods
        if self.optimal_delta_layer is not None and delta_scale != 1.0:
            self.scale_parameter_update(delta_scale)

        if self.extended_input_layer is not None or (
            self.previous_module is not None
            and hasattr(self.previous_module, "extended_output_layer")
            and self.previous_module.extended_output_layer is not None
        ):
            self.scale_layer_extension(
                scale=None,
                scale_output=output_extension_scale,
                scale_input=input_extension_scale,
            )

    def create_layer_in_extension(self, extension_size: int) -> None:
        """
        Create the layer input extension of given size.

        Parameters
        ----------
        extension_size: int
            size of the extension to create
        """
        raise NotImplementedError

    def create_layer_out_extension(self, extension_size: int) -> None:
        """
        Create the layer output extension of given size.

        Parameters
        ----------
        extension_size: int
            size of the extension to create
        """
        raise NotImplementedError

    @torch.no_grad()
    def copy_uniform_initialization(
        self,
        tensor: torch.Tensor,
        fan_in: int,
        layer_part: str = "weight",
    ) -> torch.Tensor:
        """
        Initialize the tensor with a uniform law with bounds
        -sqrt(std(W)), sqrt(std(W))
        where std(W) is the empirical variance of the weights of the layer
        if the layer has weights, otherwise use
        -1 / sqrt(fan_in), 1 / sqrt(fan_in)
        where fan_in is the number of input features of the
        extension.
        """
        # Get the standard deviation from the main layer weights
        if (
            hasattr(self.layer, layer_part)
            and getattr(self.layer, layer_part) is not None
        ):
            std_dev = getattr(self.layer, layer_part).std().item()
        else:
            # Fallback to Xavier uniform initialization bounds
            std_dev = 1.0 / (fan_in**0.5)

        # Initialize with uniform distribution
        bound = std_dev**0.5
        torch.nn.init.uniform_(tensor, -bound, bound)

        return tensor

    @staticmethod
    def get_fan_in_from_layer(layer: torch.nn.Module) -> int:
        """
        Get the fan_in (number of input features) from a given layer.

        Parameters
        ----------
        layer: torch.nn.Module
            layer to get the fan_in from

        Returns
        -------
        int
            fan_in of the layer
        """
        raise NotImplementedError

    @torch.no_grad()
    def create_layer_extensions(
        self,
        extension_size: int,
        output_extension_size: int | None = None,
        input_extension_size: int | None = None,
        output_extension_init: str = "copy_uniform",
        input_extension_init: str = "copy_uniform",
    ) -> None:
        """
        Create the layer input and output extensions of given sizes.
        Allow to have different sizes for input and output extensions,
        this is useful for example is you connect a convolutional layer
        to a linear layer.

        Parameters
        ----------
        extension_size: int
            size of the extension to create
        output_extension_size: int | None
            size of the output extension to create, if None use extension_size
        input_extension_size: int | None
            size of the input extension to create, if None use extension_size
        """
        if output_extension_size is None:
            output_extension_size = extension_size
        if input_extension_size is None:
            input_extension_size = extension_size
        assert isinstance(self.previous_module, GrowingModule), (
            f"The layer {self.name} has no previous module."
            "Therefore, neuron addition is not possible."
        )
        self.previous_module.create_layer_out_extension(output_extension_size)
        self.create_layer_in_extension(input_extension_size)

        def zeros_(tensor: torch.Tensor, *_, **__) -> None:
            torch.nn.init.zeros_(tensor)

        known_inits = {
            "none": lambda *_, **__: None,
            "copy_uniform": self.copy_uniform_initialization,
            "zeros": zeros_,
            # Future initializations can be added here
        }

        for init in (output_extension_init, input_extension_init):
            if init not in known_inits:
                raise ValueError(
                    f"Unknown initialization method '{init}'. "
                    f"Available methods are: {list(known_inits.keys())}."
                )

        # Initialize input extension
        layer_to_init = self.extended_input_layer
        assert isinstance(layer_to_init, torch.nn.Module), (
            f"The layer {self.name} has no input extension."
            "Therefore, it can't be initialized."
        )
        init = input_extension_init

        known_inits[init](layer_to_init.weight, self.get_fan_in_from_layer(layer_to_init))
        if layer_to_init.bias is not None:
            known_inits[init](
                layer_to_init.bias, self.get_fan_in_from_layer(layer_to_init)
            )

        # Initialize output extension
        layer_to_init = self.previous_module.extended_output_layer
        assert isinstance(layer_to_init, torch.nn.Module), (
            f"The previous layer {self.previous_module.name} has no output extension."
            "Therefore, it can't be initialized."
        )
        init = output_extension_init
        known_inits[init](
            layer_to_init.weight, self.previous_module.in_features, layer_part="weight"
        )
        if layer_to_init.bias is not None:
            known_inits[init](
                layer_to_init.bias, self.previous_module.in_features, layer_part="bias"
            )

=======
>>>>>>> bf1b9133

if __name__ == "__main__":
    help(GrowingModule)<|MERGE_RESOLUTION|>--- conflicted
+++ resolved
@@ -1814,8 +1814,6 @@
                     UserWarning,
                 )
 
-<<<<<<< HEAD
-=======
     def __del__(self) -> None:
         # Unset next module of self.previous_module
         if hasattr(self, "previous_module") and self.previous_module is not None:
@@ -1836,7 +1834,6 @@
                     self.next_module.update_size()
             self.next_module = None
 
->>>>>>> bf1b9133
     def weights_statistics(self) -> dict[str, dict[str, float]]:
         """
         Get the statistics of the weights in the growing layer.
@@ -1855,7 +1852,6 @@
 
         return layer_stats
 
-<<<<<<< HEAD
     def scale_parameter_update(self, scale: float) -> None:
         """
         Scale the parameter update by a given factor.
@@ -2151,8 +2147,6 @@
                 layer_to_init.bias, self.previous_module.in_features, layer_part="bias"
             )
 
-=======
->>>>>>> bf1b9133
 
 if __name__ == "__main__":
     help(GrowingModule)