import warnings
from typing import Iterator

import numpy as np
import torch

from gromo.config.loader import load_config
from gromo.utils.tensor_statistic import TensorStatistic
from gromo.utils.tools import compute_optimal_added_parameters, optimal_delta
from gromo.utils.utils import compute_tensor_stats, get_correct_device


class MergeGrowingModule(torch.nn.Module):
    """
    Module to connect multiple modules with an merge operation.
    This module does not perform the merge operation, it is done by the user.
    """

    def __init__(
        self,
        post_merge_function: torch.nn.Module = torch.nn.Identity(),
        previous_modules: list["MergeGrowingModule | GrowingModule"] | None = None,
        next_modules: list["MergeGrowingModule | GrowingModule"] | None = None,
        allow_growing: bool = False,
        tensor_s_shape: tuple[int, int] | None = None,
        device: torch.device | None = None,
        name: str | None = None,
    ) -> None:
        super(MergeGrowingModule, self).__init__()
        self._name = name
        self.name = (
            self.__class__.__name__
            if name is None
            else f"{self.__class__.__name__}({name})"
        )
        self._config_data, _ = load_config()
        self.device = get_correct_device(self, device)

        self.post_merge_function: torch.nn.Module = post_merge_function
        if self.post_merge_function:
            self.post_merge_function = self.post_merge_function.to(self.device)
        self._allow_growing = allow_growing

        self.store_input = 0
        self.input = None

        self.store_activity = 0
        self.activity = None

        self.tensor_s = TensorStatistic(
            tensor_s_shape,
            update_function=self.compute_s_update,
            device=self.device,
            name=f"S({self.name})",
        )

        self.previous_tensor_s: TensorStatistic | None = None
        self.previous_tensor_m: TensorStatistic | None = None

        self.previous_modules: list[MergeGrowingModule | GrowingModule] = []
        self.set_previous_modules(previous_modules)
        self.next_modules: list[MergeGrowingModule | GrowingModule] = []
        self.set_next_modules(next_modules)

    @property
    def input_volume(self) -> int:
        raise NotImplementedError

    @property
    def output_volume(self) -> int:
        raise NotImplementedError

    @property
    def number_of_successors(self):
        return len(self.next_modules)

    @property
    def number_of_predecessors(self):
        return len(self.previous_modules)

    def grow(self):
        """
        Function to call after growing previous or next modules.
        """
        # mainly used to reset the shape of the tensor S, M, prev S and prev M
        self.set_next_modules(self.next_modules)
        self.set_previous_modules(self.previous_modules)

    def add_next_module(self, module: "MergeGrowingModule | GrowingModule") -> None:
        """
        Add a module to the next modules of the current module.

        Parameters
        ----------
        module
            next module to add
        """
        self.next_modules.append(module)
        self.set_next_modules(
            self.next_modules
        )  # TODO: maybe it is possible to avoid this

    def add_previous_module(self, module: "MergeGrowingModule | GrowingModule") -> None:
        """
        Add a module to the previous modules of the current module.

        Parameters
        ----------
        module
            previous module to add
        """
        self.previous_modules.append(module)
        self.set_previous_modules(self.previous_modules)

    def set_next_modules(
        self, next_modules: list["MergeGrowingModule | GrowingModule"]
    ) -> None:
        """
        Set the next modules of the current module.

        Parameters
        ----------
        next_modules
            list of next modules
        """
        raise NotImplementedError

    def set_previous_modules(
        self, previous_modules: list["MergeGrowingModule | GrowingModule"]
    ) -> None:
        """
        Set the previous modules of the current module.

        Parameters
        ----------
        previous_modules
            list of previous modules
        """
        raise NotImplementedError

    def __str__(self, verbose=1):
        if verbose == 0:
            return f"{self.__class__.__name__} module."
        elif verbose == 1:
            previous_modules = (
                len(self.previous_modules) if self.previous_modules else "no"
            )
            next_modules = len(self.next_modules) if self.next_modules else "no"
            return (
                f"{self.__class__.__name__} module with {previous_modules} "
                f"previous modules and {next_modules} next modules."
            )
        elif verbose >= 2:
            txt = [
                f"{self.__class__.__name__} module.",
                f"\tPrevious modules : {self.previous_modules}",
                f"\tNext modules : {self.next_modules}",
                f"\tPost merge function : {self.post_merge_function}",
                f"\tAllow growing : {self._allow_growing}",
                f"\tStore input : {self.store_input}",
                f"\tStore activity : {self.store_activity}",
                f"\tTensor S : {self.tensor_s}",
                f"\tPrevious tensor S : {self.previous_tensor_s}",
                f"\tPrevious tensor M : {self.previous_tensor_m}",
            ]
            return "\n".join(txt)
        else:
            raise ValueError(f"verbose={verbose} is not a valid value.")

    def __repr__(self, *args, **kwargs):
        return self.__str__(*args, **kwargs)

    def forward(self, x: torch.Tensor) -> torch.Tensor:
        for t in (self.tensor_s, self.previous_tensor_s, self.previous_tensor_m):
            if t:
                t.updated = False

        if self.store_input > 0:
            self.input = x
            self.input.retain_grad()

        if self.post_merge_function and (x is not None):
            y = self.post_merge_function(x)
        else:
            y = x

        if self.store_activity > 0:
            self.activity = y.detach()
            self.tensor_s.updated = False  # reset the update flag

        return y

    @property
    def pre_activity(self):
        return self.input

    def projected_v_goal(self) -> torch.Tensor:
        """
        Compute the projected gradient of the goal with respect to the activity of the layer.

        dLoss/dA_proj := dLoss/dA - dW B[-1] where A is the pre-activation vector of the
        layer, and dW the optimal delta for all the previous layers

        Returns
        -------
        torch.Tensor
            projected gradient of the goal with respect to the activity of the next layer
            dLoss/dA - dW B[-1]
        """
        v_proj = self.pre_activity.grad.clone().detach()
        for module in self.previous_modules:
            if isinstance(module, GrowingModule):
                v_proj -= module.optimal_delta_layer(module.input)
            elif isinstance(module, MergeGrowingModule):
                for prev_module in module.previous_modules:
                    v_proj -= prev_module.optimal_delta_layer(prev_module.input)

        return v_proj

    def compute_s_update(self) -> tuple[torch.Tensor, int]:
        """
        Compute the update of the tensor S. Should be added to the type of layer.

        Returns
        -------
        torch.Tensor
            update of the tensor S
        int
            number of samples used to compute the update
        """
        raise NotImplementedError

    def compute_previous_s_update(self) -> tuple[torch.Tensor, int]:
        """
        Compute the update of the tensor S for the input of all previous modules.

        Returns
        -------
        torch.Tensor
            update of the tensor S
        int
            number of samples used to compute the update
        """
        raise NotImplementedError

    def compute_previous_m_update(self) -> tuple[torch.Tensor, int]:
        """
        Compute the update of the tensor M for the input of all previous modules.

        Returns
        -------
        torch.Tensor
            update of the tensor M
        int
            number of samples used to compute the update
        """
        raise NotImplementedError

    def init_computation(self) -> None:
        """
        Initialize the computation of the optimal added parameters.
        """
        self.store_input = True
        self.store_activity = True
        self.tensor_s.init()
        for module in self.previous_modules:
            module.store_input = True
            module.store_pre_activity = True
        if self.previous_tensor_s is not None:
            self.previous_tensor_s.init()
        if self.previous_tensor_m is not None:
            self.previous_tensor_m.init()

    def update_computation(self) -> None:
        """
        Update the computation of the optimal added parameters.
        """
        self.tensor_s.update()
        if self.previous_tensor_s is not None:
            self.previous_tensor_s.update()
        if self.previous_tensor_m is not None:
            self.previous_tensor_m.update()

    def reset_computation(self) -> None:
        """
        Reset the computation of the optimal added parameters.
        """
        self.store_input = False
        self.store_activity = False
        self.tensor_s.reset()
        for module in self.previous_modules:
            module.store_input = False
            module.store_pre_activity = False
        if self.previous_tensor_s is not None:
            self.previous_tensor_s.reset()
        if self.previous_tensor_m is not None:
            self.previous_tensor_m.reset()

    def delete_update(self, include_previous: bool = False) -> None:
        """
        Delete the update of the optimal added parameters.
        """
        self.activity = None
        self.input = None

        if include_previous:
            for previous_module in self.previous_modules:
                if isinstance(previous_module, GrowingModule):
                    previous_module.delete_update(
                        include_previous=False, delete_output=True
                    )

    def compute_optimal_delta(
        self,
        update: bool = True,
        return_deltas: bool = False,
        force_pseudo_inverse: bool = False,
        dtype: torch.dtype = torch.float32,
    ) -> list[tuple[torch.Tensor, torch.Tensor]] | None:
        """
        Compute the optimal delta for each previous layer using current S and M tensors.
        dW* = M S[-1]^-1 (if needed we use the pseudo-inverse)
        Compute dW* (and dBias* if needed) and update the optimal_delta_layer attribute.
        Parameters
        ----------
        update: bool, default True
            if True update the optimal delta layer attribute
        return_deltas: bool, default False
            if True return the deltas
        force_pseudo_inverse: bool, default False
            if True, use the pseudo-inverse to compute the optimal delta even if the
            matrix is invertible
        dtype: torch.dtype
            dtype for S and M during the computation
        Returns
        -------
        list[tuple[torch.Tensor, torch.Tensor]] | None
            optimal delta for the weights and the biases if needed
        """
        assert (
            self.previous_tensor_s is not None
        ), f"No previous tensor S for {self.name}."
        assert (
            self.previous_tensor_m is not None
        ), f"No previous tensor M for {self.name}."
        previous_tensor_s = self.previous_tensor_s()
        previous_tensor_m = self.previous_tensor_m()
        assert previous_tensor_s.shape[0] == self.total_in_features, (
            f"The inverse of S should have the same number of features as the input "
            f"of all previous modules. Expected {self.total_in_features}. Got {previous_tensor_s.shape[0]}."
        )
        assert previous_tensor_m.shape == (self.total_in_features, self.in_features), (
            f"The tensor M should have shape ({self.total_in_features}, {self.in_features}). "
            f"Got {previous_tensor_m.shape}."
        )
        delta, _ = optimal_delta(
            previous_tensor_s,
            previous_tensor_m,
            dtype=dtype,
            force_pseudo_inverse=force_pseudo_inverse,
        )

        deltas = []
        current_index = 0
        for module in self.previous_modules:
            if isinstance(module, MergeGrowingModule):
                continue
            delta_w = delta[:, current_index : current_index + module.in_features]
            if module.use_bias:
                delta_b = delta[:, current_index + module.in_features]
            else:
                delta_b = None

            # change the shape of the delta_w and delta_b to match the layer
            delta_w = delta_w.reshape(*module.weight.shape)
            if update:
                module.optimal_delta_layer = module.layer_of_tensor(delta_w, delta_b)
            # elif isinstance(module, MergeGrowingModule):
            #     if update:
            #         if module.post_merge_function.is_non_linear():
            #             warnings.warn(
            #                 f"The previous module {module.name} is a MergeGrowingModule with a non-linear post merge function. "
            #                 f"The optimal delta may not be accurate.",
            #                 UserWarning,
            #             )
            #         else:
            #             module.set_optimal_delta_layers(delta_w, delta_b)

            if return_deltas:
                deltas.append((delta_w, delta_b))

            current_index += module.in_features + module.use_bias

        if return_deltas:
            return deltas
        else:
            return None

    def update_size(self) -> None:
        """
        Update the input and output size of the module
        """
        if len(self.previous_modules) > 0:
            new_size = self.previous_modules[0].out_features
            self.in_features = new_size
        self.total_in_features = self.sum_in_features(with_bias=True)

        if self.total_in_features > 0:
            if self.previous_tensor_s._shape != (
                self.total_in_features,
                self.total_in_features,
            ):
                self.previous_tensor_s = TensorStatistic(
                    (
                        self.total_in_features,
                        self.total_in_features,
                    ),
                    device=self.device,
                    name=f"S[-1]({self.name})",
                    update_function=self.compute_previous_s_update,
                )
            if self.previous_tensor_m._shape != (
                self.total_in_features,
                self.in_features,
            ):
                self.previous_tensor_m = TensorStatistic(
                    (self.total_in_features, self.in_features),
                    device=self.device,
                    name=f"M[-1]({self.name})",
                    update_function=self.compute_previous_m_update,
                )
        else:
            self.previous_tensor_s = None
            self.previous_tensor_m = None

    @property
    def number_of_parameters(self):
        return 0

    def parameters(self, recurse: bool = True) -> Iterator[torch.nn.Parameter]:
        return iter([])

    def sum_in_features(self, with_bias: bool = False) -> int:
        """Count total in_features of previous modules

        Returns
        -------
        int
            sum of previous in_features
        """
        if with_bias:
            return sum(
                module.in_features + module.use_bias
                for module in self.previous_modules
                if isinstance(module, GrowingModule)
            )
        return sum(
            module.in_features
            for module in self.previous_modules
            if isinstance(module, GrowingModule)
        )

    def sum_out_features(self) -> int:
        """Count total out_features of next modules

        Returns
        -------
        int
            sum of next out_features
        """
        return np.sum([module.out_features for module in self.next_modules])

    def update_scaling_factor(self, scaling_factor: torch.Tensor | float) -> None:
        """
        Update the scaling factor of all next modules and
        the _next_module_scaling_factor of the previous modules.
        Does only work if previous and next modules are GrowingModule.

        Parameters
        ----------
        scaling_factor: torch.Tensor | float
            scaling factor to apply to the optimal delta
        """
        if isinstance(scaling_factor, torch.Tensor):
            scaling_factor = scaling_factor.item()
        for module in self.previous_modules:
            if isinstance(module, GrowingModule):
                module._scaling_factor_next_module.data[0] = scaling_factor
            else:
                raise TypeError(
                    f"Previous module must be a GrowingModule, got {type(module)}"
                )
        for module in self.next_modules:
            if isinstance(module, GrowingModule):
                module.__dict__["scaling_factor"].data[0] = scaling_factor
            else:
                raise TypeError(
                    f"Next module must be a GrowingModule, got {type(module)}"
                )

    def __del__(self) -> None:
        # Delete previous GrowingModules
        for prev_module in self.previous_modules:
            if isinstance(prev_module, GrowingModule):
                prev_module.__del__()
            elif isinstance(prev_module, MergeGrowingModule):
                if self in prev_module.next_modules:
                    prev_module.next_modules.remove(self)
                    prev_module.update_size()
        self.previous_modules = []
        # Delete next GrowingModules
        for next_module in self.next_modules:
            if isinstance(next_module, GrowingModule):
                next_module.__del__()
            elif isinstance(next_module, MergeGrowingModule):
                if self in next_module.previous_modules:
                    next_module.previous_modules.remove(self)
                    next_module.update_size()
        self.next_modules = []


class GrowingModule(torch.nn.Module):
    def __init__(
        self,
        layer: torch.nn.Module,
        tensor_s_shape: tuple[int, int] | None = None,
        tensor_m_shape: tuple[int, int] | None = None,
        post_layer_function: torch.nn.Module = torch.nn.Identity(),
        extended_post_layer_function: torch.nn.Module | None = None,
        allow_growing: bool = True,
        previous_module: torch.nn.Module | None = None,
        next_module: torch.nn.Module | None = None,
        device: torch.device | None = None,
        name: str | None = None,
    ) -> None:
        """
        Initialize a GrowingModule.

        Parameters
        ----------
        layer: torch.nn.Module
            layer of the module
        tensor_s_shape: tuple[int, int] | None
            shape of the tensor S
        tensor_m_shape: tuple[int, int] | None
            shape of the tensor M
        post_layer_function: torch.nn.Module
            function to apply after the layer
        allow_growing: bool
            if True, the module can grow (require a previous GrowingModule)
        previous_module: torch.nn.Module | None
            previous module
        next_module: torch.nn.Module | None
            next module
        device: torch.device | None
            device to use
        name: str | None
            name of the module
        """
        if tensor_s_shape is None:
            warnings.warn(
                "The tensor S shape is not provided."
                "It will automatically be determined but we encourage to provide it.",
                UserWarning,
            )
        else:
            assert len(tensor_s_shape) == 2, "The shape of the tensor S must be 2D."
            assert tensor_s_shape[0] == tensor_s_shape[1], "The tensor S must be square."
            if tensor_m_shape is not None:
                assert tensor_s_shape[0] == tensor_m_shape[0], (
                    f"The input matrices S and M must have compatible shapes."
                    f"(got {tensor_s_shape=} and {tensor_m_shape=})"
                )

        super(GrowingModule, self).__init__()
        self._name = name
        self.name = (
            self.__class__.__name__
            if name is None
            else f"{self.__class__.__name__}({name})"
        )
        self._config_data, _ = load_config()
        self.device = get_correct_device(self, device)

        self.layer: torch.nn.Module = layer.to(self.device)
        # TODO: don't allow non-linearity if prev module is merge
        self.post_layer_function: torch.nn.Module = post_layer_function.to(self.device)
        if extended_post_layer_function is None:
            self.extended_post_layer_function = self.post_layer_function
        else:
            self.extended_post_layer_function = extended_post_layer_function.to(
                self.device
            )
        if isinstance(self.extended_post_layer_function, torch.nn.Sequential):
            for module in self.extended_post_layer_function:
                if hasattr(module, "num_features"):
                    warnings.warn(
                        f"Warning in {self.name}: The extended post layer "
                        f"function may get a variable input size."
                    )
        elif hasattr(self.extended_post_layer_function, "num_features"):
            warnings.warn(
                f"Warning in {self.name}: The extended post layer "
                f"function may get a variable input size."
            )

        self._allow_growing = allow_growing
        assert not self._allow_growing or isinstance(
            previous_module, (GrowingModule, MergeGrowingModule)
        ), (
            f"to grow previous_module must be an instance of GrowingModule"
            f"or MergeGrowingModule, but got {type(previous_module)}"
        )

        self.next_module: torch.nn.Module | None = next_module
        self.previous_module: torch.nn.Module | None = previous_module

        self.__dict__["store_input"] = False
        self.__dict__["store_pre_activity"] = False
        # self.store_activity = False

        self._internal_store_input = False
        self._internal_store_pre_activity = False
        # self._internal_store_activity = False

        self._input: torch.Tensor | None = None
        self._pre_activity: torch.Tensor | None = None
        self._input_size: tuple[int, ...] | None = None

        self._tensor_s = TensorStatistic(
            tensor_s_shape,
            update_function=self.compute_s_update,
            device=self.device,
            name=f"S({self.name})",
        )
        self.tensor_m = TensorStatistic(
            tensor_m_shape,
            update_function=self.compute_m_update,
            device=self.device,
            name=f"M({self.name})",
        )
        # self.tensor_n = TensorStatistic(output_shape, update_function=self.compute_n_update)

        # the optimal update used to compute v_projected
        self.optimal_delta_layer: torch.nn.Module | None = None
        self.scaling_factor: torch.Tensor = torch.zeros(1, device=self.device)
        self.scaling_factor.requires_grad = True
        # to avoid having to link to the next module we get a copy of the scaling factor
        # of the next module to use it in the extended_forward
        self._scaling_factor_next_module = torch.zeros(1, device=self.device)

        self.extended_input_layer: torch.nn.Module | None = None
        self.extended_output_layer: torch.nn.Module | None = None

        # when updating a layer with t * optimal_delta_layer having a change of activity of dA
        # we have L(A + dA) = L(A) - t * parameter_update_decrease + o(t)
        self.parameter_update_decrease: torch.Tensor | None = None

        # when increasing this layer with sqrt(t) * extended_input_layer and
        # the previous with sqrt(t) * extended_output_layer having a change of activity of dA
        # we have L(A + dA) = L(A) - t * sigma'(0) * (eigenvalues_extension ** 2).sum() + o(t)
        self.eigenvalues_extension: torch.Tensor | None = None

        self.delta_raw: torch.Tensor | None = None

        # if self._allow_growing: # FIXME: should we add this condition?
        self.tensor_m_prev = TensorStatistic(
            None,
            update_function=self.compute_m_prev_update,
            device=self.device,
            name=f"M_prev({self.name})",
        )
        self.cross_covariance = TensorStatistic(
            None,
            update_function=self.compute_cross_covariance_update,
            device=self.device,
            name=f"C({self.name})",
        )

    @property
    def in_features(self) -> int:
        raise NotImplementedError

    @property
    def out_features(self) -> int:
        raise NotImplementedError

    # Parameters
    @property
    def input_volume(self) -> int:
        return self.layer.in_features

    @property
    def output_volume(self) -> int:
        return self.layer.out_features

    # Information functions
    @property
    def weight(self):
        return self.layer.weight

    @property
    def bias(self):
        return self.layer.bias

    @property
    def activation_gradient(self) -> torch.Tensor:
        """
        Return the derivative of the activation function before this layer at 0+.

        Returns
        -------
        torch.Tensor
            derivative of the activation function before this layer at 0+
        """
        raise NotImplementedError

    def parameters(self, recurse: bool = True) -> Iterator[torch.nn.Parameter]:
        """
        Return the parameters of the layer.

        Parameters
        ----------
        recurse: bool
            if True, return the parameters of the submodules

        Returns
        -------
        Iterator[Parameter]
            iterator over the parameters of the layer
        """
        return self.layer.parameters(recurse=recurse)

    def number_of_parameters(self) -> int:
        """
        Return the number of parameters of the layer.

        Returns
        -------
        int
            number of parameters
        """
        return sum(p.numel() for p in self.parameters())

    def set_scaling_factor(self, factor: float) -> None:
        """Assign scaling factor to all growing layers

        Parameters
        ----------
        factor : float
            scaling factor
        """
        self.scaling_factor = factor  # type: ignore

    def __str__(self, verbose=0):
        if verbose == 0:
            return f"{self.name} module with {self.number_of_parameters()} parameters."
        elif verbose == 1:
            return (
                f"{self.name} module with {self.number_of_parameters()} parameters "
                f"({self._allow_growing=}, {self.store_input=}, "
                f"{self.store_pre_activity=})."
            )
        elif verbose >= 2:
            txt = [
                f"{self.name} module with {self.number_of_parameters()} parameters.",
                f"\tLayer : {self.layer}",
                f"\tPost layer function : {self.post_layer_function}",
                f"\tAllow growing : {self._allow_growing}",
                f"\tStore input : {self.store_input}",
                f"\t{self._internal_store_input=}",
                f"\tStore pre-activity : {self.store_pre_activity}",
                f"\t{self._internal_store_pre_activity=}",
                f"\tTensor S (internal) : {self._tensor_s}",
                f"\tTensor S : {self.tensor_s}",
                f"\tTensor M : {self.tensor_m}",
                f"\tOptimal delta layer : {self.optimal_delta_layer}",
                f"\tExtended input layer : {self.extended_input_layer}",
                f"\tExtended output layer : {self.extended_output_layer}",
            ]
            return "\n".join(txt)
        else:
            raise ValueError(f"verbose={verbose} is not a valid value.")

    def __repr__(self, *args, **kwargs):
        return self.__str__(*args, **kwargs)

    def __setattr__(self, key, value):
        if key == "store_input" and value is not self.store_input:
            self.__dict__["store_input"] = value
            if isinstance(self.previous_module, MergeGrowingModule):
                # As a MergeGrowingModule may have multiple next modules
                # we need to keep track of the number of modules that require the activity
                # to be stored. Hence we store it as long as one of the module requires it.
                self.previous_module.store_activity += 1 if value else -1
            else:
                self._internal_store_input = value
        elif key == "store_pre_activity" and value is not self.store_pre_activity:
            self.__dict__["store_pre_activity"] = value
            if isinstance(self.next_module, MergeGrowingModule):
                self.next_module.store_input += 1 if value else -1
            else:
                self._internal_store_pre_activity = value
        elif key == "previous_module" or key == "next_module":
            self.__dict__[key] = value
        elif key == "scaling_factor":
            if isinstance(value, torch.Tensor):
                assert value.shape == (1,), "The scaling factor must be a scalar."
                torch.nn.Module.__setattr__(self, key, value)
            else:
                assert isinstance(
                    value, (int, float)
                ), "The scaling factor must be a scalar."
                self.__dict__[key].data[0] = value
                # FIXME: should we not recreate the tensor? (problem with the gradient)
            if self.previous_module is None:
                pass
            elif isinstance(self.previous_module, GrowingModule):
                self.previous_module._scaling_factor_next_module.data[0] = (
                    self.scaling_factor.item()
                )
            elif isinstance(self.previous_module, MergeGrowingModule):
                # self.previous_module.update_scaling_factor(self.scaling_factor)
                pass
            else:
                raise TypeError(
                    f"Previous module must be a GrowingModule or MergeGrowingModule, got {type(self.previous_module)}"
                )
        elif key == "weight":
            self.layer.weight = value
        elif key == "bias":
            self.layer.bias = value
        else:
            # Warning: if you use __dict__ to set an attribute instead of
            # Module.__setattr__, the attribute will not be registered as a
            # parameter of the module ie .parameters() will not return it.
            torch.nn.Module.__setattr__(self, key, value)

    # Forward and storing
    def forward(self, x):
        """
        Forward pass of the module.
        If needed, store the activity and pre-activity tensors.

        Parameters
        ----------
        x: torch.Tensor
            input tensor

        Returns
        -------
        torch.Tensor
            output tensor
        """
        self._tensor_s.updated = False
        self.tensor_m.updated = False
        self.tensor_m_prev.updated = False
        self.cross_covariance.updated = False
        if isinstance(self.previous_module, GrowingModule):
            # TODO: change this condition by using self._allow_growing
            self.tensor_s_growth.updated = False

        if self._internal_store_input:
            self._input = x.detach()

        pre_activity: torch.Tensor = self.layer(x)

        if self._internal_store_pre_activity:
            self._pre_activity = pre_activity
            self._pre_activity.retain_grad()

        return self.post_layer_function(pre_activity)

    def extended_forward(
        self,
        x: torch.Tensor,
        x_ext: torch.Tensor | None = None,
        use_optimal_delta: bool = True,
        use_extended_input: bool = True,
        use_extended_output: bool = True,
    ) -> tuple[torch.Tensor, torch.Tensor | None]:
        """
        Forward pass of the module with layer extension and layer update scaled
        according to the scaling factor.
        WARNING: does not store the input and pre-activity tensors.
        WARNING: the scaling factor is squared for the optimal delta and
        linear for the extension. (Instead of linear for the optimal delta and
        squared for the extension as in the theory).

        Parameters
        ----------
        x: torch.Tensor
            input tensor
        x_ext: torch.Tensor | None
            extension tensor
        use_optimal_delta: bool, optional
            if True, use the optimal delta layer, default True
        use_extended_input: bool, optional
            if True, use the extended input layer, default True
        use_extended_output: bool, optional
            if True, use the extended output layer, default True

        Returns
        -------
        tuple[torch.Tensor, torch.Tensor]
            output tensor and extension tensor
        """
        pre_activity = self.layer(x)

        # FIXME: should the scaling factor be squared with torch.sign?
        linear_factor = self.scaling_factor**2 * torch.sign(self.scaling_factor)
        sqrt_factor = self.scaling_factor

        if self.optimal_delta_layer is not None and use_optimal_delta:
            pre_activity -= linear_factor * self.optimal_delta_layer(x)

        if use_extended_input:
            if self.extended_input_layer:
                if x_ext is None:
                    raise ValueError(
                        f"x_ext must be provided got None for {self.name}."
                        f"As the input is extended, an extension is needed."
                    )
                pre_activity += sqrt_factor * self.extended_input_layer(x_ext)
            else:
                if x_ext is not None:  # TODO: and is not empty
                    warnings.warn(
                        f"x_ext must be None got {x_ext} for {self.name}. As the input is not extended, no extension is needed.",
                        UserWarning,
                    )

        if self.extended_output_layer and use_extended_output:
            supplementary_pre_activity = (
                self._scaling_factor_next_module * self.extended_output_layer(x)
            )
            supplementary_activity = self.extended_post_layer_function(
                supplementary_pre_activity
            )
        else:
            supplementary_activity = None

        activity = self.post_layer_function(pre_activity)

        return activity, supplementary_activity

    def update_input_size(
        self,
        input_size: tuple[int, ...] | None = None,
        compute_from_previous: bool = False,
        force_update: bool = True,
    ) -> tuple[int, ...] | None:
        """
        Update the input size of the layer. Either according to the parameter or the input currently stored.

        Parameters
        ----------
        input_size: tuple[int, ...] | None
            new input size
        compute_from_previous: bool
            whether to compute the input size from the previous module
            assuming its output size won't be affected by the post-layer function
        force_update: bool
            whether to force the update even if the input size is already set
            (_input_size is not None)

        Returns
        -------
        tuple[int, ...] | None
            updated input size if it could be computed, None otherwise
        """
        raise NotImplementedError

    @property
    def input_size(self) -> tuple[int, ...]:
        if self._input_size is None:
            self.update_input_size()
            if self._input_size is None:
                raise ValueError(
                    f"The input size of the layer {self.name} is not defined."
                )
        return self._input_size

    @input_size.setter
    def input_size(self, value: tuple[int, ...] | None) -> None:
        if value is not None:
            self.update_input_size(value)
        else:
            self._input_size = None

    @property
    def input(self) -> torch.Tensor:
        if self.store_input:
            if self._internal_store_input:
                assert (
                    self._input is not None
<<<<<<< HEAD
                ), "The input is not stored.Apparently it was not computed yet."
=======
                ), "The input is not stored. Apparently it was not computed yet."
>>>>>>> 9409d50f
                return self._input
            else:
                assert self.previous_module, (
                    "A previous module is needed to store the input."
                    "Otherwise self._internal_store_input must be set to True."
                )
                return self.previous_module.activity
        else:
            raise ValueError("The input is not stored.")

    @property
    def input_extended(self) -> torch.Tensor:
        """
        Return the input extended ones if the bias is used.

        Returns
        -------
        torch.Tensor
            input extended
        """
        if self.use_bias:
            raise NotImplementedError
        else:
            return self.input

    @property
    def pre_activity(self) -> torch.Tensor:
        if self.store_pre_activity:
            if self._internal_store_pre_activity:
                assert (
                    self._pre_activity is not None
<<<<<<< HEAD
                ), "The pre-activity is not stored.Apparently it was not computed yet."
=======
                ), "The pre-activity is not stored. Apparently it was not computed yet."
>>>>>>> 9409d50f
                return self._pre_activity
            else:
                assert self.next_module, (
                    "A next module is needed to store the input."
                    "Otherwise self._internal_store_pre_activity must be set to True."
                )
                return self.next_module.input
        else:
            raise ValueError(f"The pre-activity is not stored for {self.name}.")

    # Statistics computation
    def projected_v_goal(self, input_vector: torch.Tensor) -> torch.Tensor:
        """
        Compute the projected gradient of the goal with respect to the activity of the layer.

        dLoss/dA_proj := dLoss/dA - dW B[-1] where A is the pre-activation vector of the
        layer, and dW the optimal delta for the layer

        Parameters
        ----------
        input_vector: torch.Tensor of shape (n_samples, in_features)
            input vector B[-1]

        Returns
        -------
        torch.Tensor
            projected gradient of the goal with respect to the activity of the next layer
            dLoss/dA - dW B[-1]
        """
        assert self.optimal_delta_layer, (
            "The optimal delta layer is not computed."
            "Therefore the projected gradient cannot be computed."
        )
        return self.pre_activity.grad - self.optimal_delta_layer(input_vector)

    def compute_s_update(self) -> tuple[torch.Tensor, int]:
        """
        Compute the update of the tensor S. Should be added to the type of layer.

        Returns
        -------
        torch.Tensor
            update of the tensor S
        int
            number of samples used to compute the update
        """
        raise NotImplementedError

    @property
    def tensor_s(self) -> TensorStatistic:
        """
        Return the tensor S of the layer.
        Either the tensor S computed locally or the tensor S of the previous merge layer.

        Returns
        -------
        TensorStatistic
            tensor S
        """
        if isinstance(self.previous_module, MergeGrowingModule):
            return self.previous_module.tensor_s
        else:
            return self._tensor_s

    @property
    def tensor_s_growth(self):
        """
        Redirect to the tensor S of the previous module.
        """
        if self.previous_module is None:
            raise ValueError(
                f"No previous module for {self.name}. Thus S growth is not defined."
            )
        elif isinstance(self.previous_module, GrowingModule):
            return self.previous_module.tensor_s
        elif isinstance(self.previous_module, MergeGrowingModule):
            raise NotImplementedError(
                f"S growth is not implemented for module preceded by an MergeGrowingModule."
                f" (error in {self.name})"
            )
        else:
            raise NotImplementedError(
                f"S growth is not implemented yet for {type(self.previous_module)} as previous module."
            )

    @tensor_s_growth.setter
    def tensor_s_growth(self, value) -> None:
        """
        Allow to set the tensor_s_growth but has no effect.
        """
        raise AttributeError(
            f"You tried to set tensor_s_growth of a GrowingModule (name={self.name})."
            "This is not allowed because tensor_s_growth refers to the previous module's tensor_s, not the current module's tensor_s."
        )

    def compute_m_update(
        self, desired_activation: torch.Tensor | None = None
    ) -> tuple[torch.Tensor, int]:
        """
        Compute the update of the tensor M. Should be added to the type of layer.

        Parameters
        ----------
        desired_activation: torch.Tensor | None
            desired variation direction of the output  of the layer

        Returns
        -------
        torch.Tensor
            update of the tensor M
        int
            number of samples used to compute the update
        """
        raise NotImplementedError

    def compute_m_prev_update(
        self, desired_activation: torch.Tensor | None = None
    ) -> tuple[torch.Tensor, int]:
        """
        Compute the update of the tensor M_{-2} := dA B[-2]^T.

        Parameters
        ----------
        desired_activation: torch.Tensor | None
            desired variation direction of the output  of the layer

        Returns
        -------
        torch.Tensor
            update of the tensor M_{-2}
        int
            number of samples used to compute the update
        """
        raise NotImplementedError

    def compute_cross_covariance_update(self) -> tuple[torch.Tensor, int]:
        """
        Compute the update of the tensor C := B[-1] B[-2]^T.

        Returns
        -------
        torch.Tensor
            update of the tensor C
        int
            number of samples used to compute the update
        """
        raise NotImplementedError

    def compute_n_update(self):
        """
        Compute the update of the tensor N. Should be added to the type of layer.

        Returns
        -------
        torch.Tensor
            update of the tensor N
        """
        raise NotImplementedError

    @property
    def tensor_n(self) -> torch.Tensor:
        """
        Compute the tensor N for the layer with the current M_{-2}, C and optimal delta.

        Returns
        -------
        torch.Tensor
            N
        """
        raise NotImplementedError

    # Layer addition
    def layer_of_tensor(
        self, weight: torch.Tensor, bias: torch.Tensor | None = None
    ) -> torch.nn.Linear:
        """
        Create a layer with the same characteristics (excepted the shape)
         with weight as parameter and bias as bias.

        Parameters
        ----------
        weight: torch.Tensor
            weight of the layer
        bias: torch.Tensor | None
            bias of the layer

        Returns
        -------
        torch.nn.Linear
            layer with the same characteristics
        """
        raise NotImplementedError

    def add_parameters(self, **kwargs) -> None:
        """
        Grow the module by adding new parameters to the layer.

        Parameters
        ----------
        kwargs: dict
            typically include the values of the new parameters to add to the layer
        """
        raise NotImplementedError

    def layer_in_extension(self, weight: torch.Tensor) -> None:
        """
        Extend the layer with the parameters of layer assuming
        that the input of the layer is extended but not the output.

        Parameters
        ----------
        weight: torch.Tensor
            weight of the extension
        """
        raise NotImplementedError

    def layer_out_extension(
        self, weight: torch.Tensor, bias: torch.Tensor | None = None
    ) -> None:
        """
        Extend the layer with the parameters of layer assuming
        that the output of the layer is extended but not the input.

        Parameters
        ----------
        weight: torch.Tensor
            weight of the extension
        bias: torch.Tensor | None
            bias of the extension if needed
        """
        raise NotImplementedError

    def parameter_step(
        self, delta_weights: torch.Tensor, delta_biases: torch.Tensor | None = None
    ) -> None:
        """
        Update the parameters of the layer with the given deltas.

        Parameters
        ----------
        delta_weights: torch.Tensor
            delta values for the weights
        delta_biases: torch.Tensor | None
            delta values for the biases, if None, the biases are not updated
        """
        self.layer.weight.data += delta_weights
        if delta_biases is not None:
            self.layer.bias.data += delta_biases

    def _sub_select_added_output_dimension(self, keep_neurons: int) -> None:
        """
        Select the first `keep_neurons` neurons of the optimal added output dimension.

        Parameters
        ----------
        keep_neurons: int
            number of neurons to keep
        """
        raise NotImplementedError

    def sub_select_optimal_added_parameters(
        self,
        keep_neurons: int,
        sub_select_previous: bool = True,
    ) -> None:
        """
        Select the first keep_neurons neurons of the optimal added parameters
        linked to this layer.

        Parameters
        ----------
        keep_neurons: int
            number of neurons to keep
        sub_select_previous: bool
            if True, sub-select the previous layer added parameters as well
        """
        raise NotImplementedError

    def _apply_output_changes(
        self,
        scaling_factor: float | torch.Tensor | None = None,
        extension_size: int = 0,
    ) -> None:
        """
        Extend the layer output with the current layer output extension,
        with the scaling factor of the next module if no scaling factor is provided.

        Parameters
        ----------
        scaling_factor: float | torch.Tensor
            scaling factor to apply to the optimal delta
        """
        if scaling_factor is None:
            scaling_factor = self._scaling_factor_next_module
        else:
            if isinstance(scaling_factor, (int, float, np.number)):
                scaling_factor = torch.tensor(scaling_factor, device=self.device)
            if not (
                abs(scaling_factor.item() - self._scaling_factor_next_module.item())
                < 1e-4
            ):
                warnings.warn(
                    f"Scaling factor {scaling_factor} is different from the one "
                    f"used during the extended_forward {self._scaling_factor_next_module}."
                )
        if extension_size > 0 or self.extended_output_layer is not None:
            assert isinstance(self.extended_output_layer, torch.nn.Module), (
                f"The layer {self.name} has no output extension but an"
                f" extension of size {extension_size} was requested."
            )
            self.layer_out_extension(
                weight=scaling_factor * self.extended_output_layer.weight,
                bias=(
                    scaling_factor * self.extended_output_layer.bias
                    if self.extended_output_layer.bias is not None
                    else None
                ),
            )

            if isinstance(self.post_layer_function, torch.nn.Sequential):
                for module in self.post_layer_function:
                    if hasattr(module, "grow"):
                        module.grow(extension_size)
            elif hasattr(self.post_layer_function, "grow"):
                self.post_layer_function.grow(extension_size)

    def apply_change(
        self,
        scaling_factor: float | torch.Tensor | None = None,
        apply_previous: bool = True,
        apply_delta: bool = True,
        apply_extension: bool = True,
        extension_size: int | None = None,
    ) -> None:
        """
        Apply the optimal delta and extend the layer with current
        optimal delta and layer extension with the current scaling factor.
        This means that the layer input is extended with the current layer output
        extension and the previous layer output is extended with the previous layer
        output extension both scaled by the current scaling factor.
        This also means that the layer output is not extended.

        Parameters
        ----------
        scaling_factor: float | torch.Tensor | None
            scaling factor to apply to the optimal delta,
             if None use the current scaling factor
        apply_previous: bool
            if True apply the change to the previous layer, by default True
        apply_delta: bool
            if True apply the optimal delta to the layer, by default True
        apply_extension: bool
            if True apply the extension to the layer, by default True
        extension_size: int | None
            size of the extension to apply, by default None and get automatically
            determined using `self.eigenvalues_extension.shape[0]`
        """
        # print(f"==================== Applying change to {self.name} ====================")
        if scaling_factor is not None:
            self.scaling_factor = scaling_factor  # type: ignore
            # this type problem is due to the use of the setter to change the scaling factor
        linear_factor = self.scaling_factor**2 * torch.sign(self.scaling_factor)
        sqrt_factor = self.scaling_factor
        if apply_delta and self.optimal_delta_layer is not None:
            self.parameter_step(
                delta_weights=-linear_factor * self.optimal_delta_layer.weight.data,
                delta_biases=(
                    -linear_factor * self.optimal_delta_layer.bias.data
                    if self.optimal_delta_layer.bias is not None
                    else None
                ),
            )
        if apply_extension:
            if self.extended_input_layer:
                assert self.extended_input_layer.bias is None or torch.allclose(
                    self.extended_input_layer.bias,
                    torch.zeros_like(self.extended_input_layer.bias),
                ), "The bias of the input extension must be null."
                if self.scaling_factor == 0:
                    warnings.warn(
                        "The scaling factor is null. The input extension will have no effect."
                    )
                self.layer_in_extension(
                    weight=sqrt_factor * self.extended_input_layer.weight
                )

            if apply_previous and self.previous_module is not None:
                if isinstance(self.previous_module, GrowingModule):
                    if self.previous_module.extended_output_layer is not None:
                        if extension_size is None:
                            assert self.eigenvalues_extension is not None, (
                                "We need to determine the size of the extension but "
                                "it was not given as parameter nor could be automatically "
                                "determined as self.eigenvalues_extension is None"
                                f"(Error occurred in {self.name})"
                            )
                            extension_size = self.eigenvalues_extension.shape[0]
                    else:
                        if extension_size is None:
                            extension_size = 0
                        elif extension_size > 0:
                            raise ValueError(
                                f"The layer {self.name} has no input extension but an"
                                f" extension of size {extension_size} was requested."
                            )
                    self.previous_module._apply_output_changes(
                        scaling_factor=self.scaling_factor,
                        extension_size=extension_size,
                    )
                elif isinstance(self.previous_module, MergeGrowingModule):
                    raise NotImplementedError  # TODO
                else:
                    raise NotImplementedError

            # Update the size of the previous and next modules
            if isinstance(self.previous_module, MergeGrowingModule):
                self.previous_module.update_size()
            if isinstance(self.next_module, MergeGrowingModule):
                self.next_module.update_size()

    # Optimal update computation
    def compute_optimal_delta(
        self,
        update: bool = True,
        dtype: torch.dtype = torch.float32,
        force_pseudo_inverse: bool = False,
    ) -> tuple[torch.Tensor, torch.Tensor | None, torch.Tensor | float]:
        """
        Compute the optimal delta for the layer using current S and M tensors.

        dW* = M S[-1]^-1 (if needed we use the pseudo-inverse)

        Compute dW* (and dBias* if needed) and update the optimal_delta_layer attribute.
        L(A + gamma * B * dW) = L(A) - gamma * d + o(gamma)
        where d is the first order decrease and gamma the scaling factor.

        Parameters
        ----------
        update: bool
            if True update the optimal delta layer attribute and the first order decrease
        dtype: torch.dtype
            dtype for S and M during the computation
        force_pseudo_inverse: bool
            if True, use the pseudo-inverse to compute the optimal delta even if the
            matrix is invertible

        Returns
        -------
        tuple[torch.Tensor, torch.Tensor | None, torch.Tensor | float]
            optimal delta for the weights, the biases if needed and the first order decrease
        """
        tensor_s = self.tensor_s()
        tensor_m = self.tensor_m()

        self.delta_raw, self.parameter_update_decrease = optimal_delta(
            tensor_s, tensor_m, dtype=dtype, force_pseudo_inverse=force_pseudo_inverse
        )

        if self.use_bias:
            delta_weight = self.delta_raw[:, :-1]
            delta_bias = self.delta_raw[:, -1]
        else:
            delta_weight = self.delta_raw
            delta_bias = None

        delta_weight = delta_weight.reshape(*self.weight.shape)

        if update:
            self.optimal_delta_layer = self.layer_of_tensor(delta_weight, delta_bias)
        return delta_weight, delta_bias, self.parameter_update_decrease

    def _auxiliary_compute_alpha_omega(
        self,
        numerical_threshold: float = 1e-15,
        statistical_threshold: float = 1e-3,
        maximum_added_neurons: int | None = None,
        dtype: torch.dtype = torch.float32,
        use_projected_gradient: bool = True,
    ) -> tuple[torch.Tensor, torch.Tensor, torch.Tensor]:
        """
        Auxiliary function to compute the optimal added parameters (alpha, omega, k)

        Parameters
        ----------
        numerical_threshold: float
            threshold to consider an eigenvalue as zero in the square root of the inverse of S
        statistical_threshold: float
            threshold to consider an eigenvalue as zero in the SVD of S{-1/2} N
        maximum_added_neurons: int | None
            maximum number of added neurons, if None all significant neurons are kept
        dtype: torch.dtype
            dtype for S and N during the computation
        use_projected_gradient: bool
            whereas to use the projected gradient ie `tensor_n` or the raw `tensor_m`

        Returns
        -------
        tuple[torch.Tensor, torch.Tensor, torch.Tensor]
            optimal added weights alpha, omega and eigenvalues lambda
        """
        if use_projected_gradient:
            matrix_n = self.tensor_n
        else:
            matrix_n = -self.tensor_m_prev()
        # It seems that sometimes the tensor N is not accessible.
        # I have no idea why this occurs sometimes.

        assert self.previous_module, (
            f"No previous module for {self.name}."
            "Therefore neuron addition is not possible."
        )
        matrix_s = self.tensor_s_growth()

        saved_dtype = matrix_s.dtype
        if matrix_n.dtype != dtype:
            matrix_n = matrix_n.to(dtype=dtype)
        if matrix_s.dtype != dtype:
            matrix_s = matrix_s.to(dtype=dtype)
        alpha, omega, eigenvalues_extension = compute_optimal_added_parameters(
            matrix_s=matrix_s,
            matrix_n=matrix_n,
            numerical_threshold=numerical_threshold,
            statistical_threshold=statistical_threshold,
            maximum_added_neurons=maximum_added_neurons,
        )

        alpha = alpha.to(dtype=saved_dtype)
        omega = omega.to(dtype=saved_dtype)
        eigenvalues_extension = eigenvalues_extension.to(dtype=saved_dtype)

        return alpha, omega, eigenvalues_extension

    def compute_optimal_added_parameters(
        self,
        numerical_threshold: float = 1e-15,
        statistical_threshold: float = 1e-3,
        maximum_added_neurons: int | None = None,
        update_previous: bool = True,
        dtype: torch.dtype = torch.float32,
        use_projected_gradient: bool = True,
    ) -> tuple[torch.Tensor, torch.Tensor | None, torch.Tensor, torch.Tensor]:
        """
        Compute the optimal added parameters to extend the input layer.
        Update the extended_input_layer and the eigenvalues_extension.

        Parameters
        ----------
        numerical_threshold: float
            threshold to consider an eigenvalue as zero in the square root of the inverse of S
        statistical_threshold: float
            threshold to consider an eigenvalue as zero in the SVD of S{-1/2} N
        maximum_added_neurons: int | None
            maximum number of added neurons, if None all significant neurons are kept
        update_previous: bool
            whether to change the previous layer extended_output_layer
        dtype: torch.dtype
            dtype for S and N during the computation
        use_projected_gradient: bool
            whereas to use the projected gradient ie `tensor_n` or the raw `tensor_m`

        Returns
        -------
        tuple[torch.Tensor, torch.Tensor | None, torch.Tensor, torch.Tensor]
            optimal added weights alpha weights, alpha bias, omega and eigenvalues lambda
        """
        raise NotImplementedError

    @property
    def first_order_improvement(self) -> torch.Tensor:
        """
        Get the first order improvement of the block.

        Returns
        -------
        torch.Tensor
            first order improvement
        """
        assert self.parameter_update_decrease is not None, (
            "The first order improvement is not computed. "
            "Use compute_optimal_delta before."
        )
        if self.eigenvalues_extension is not None:
            return (
                self.parameter_update_decrease
                + self.activation_gradient * (self.eigenvalues_extension**2).sum()
            )
        else:
            return self.parameter_update_decrease

    def compute_optimal_updates(
        self,
        numerical_threshold: float = 1e-10,
        statistical_threshold: float = 1e-5,
        maximum_added_neurons: int | None = None,
        update_previous: bool = True,
        dtype: torch.dtype = torch.float32,
        use_projected_gradient: bool = True,
    ) -> tuple[torch.Tensor, torch.Tensor | None]:
        """
        Compute the optimal update  and additional neurons.

        Parameters
        ----------
        numerical_threshold: float
            threshold to consider an eigenvalue as zero in the square root of the inverse of S
        statistical_threshold: float
            threshold to consider an eigenvalue as zero in the SVD of S{-1/2} N
        maximum_added_neurons: int | None
            maximum number of added neurons, if None all significant neurons are kept
        update_previous: bool
            whether to change the previous layer extended_output_layer
        dtype: torch.dtype
            dtype for the computation of the optimal delta and added parameters
        use_projected_gradient: bool
            whereas to use the projected gradient ie `tensor_n` or the raw `tensor_m`

        Returns
        -------
        tuple[torch.Tensor, torch.Tensor | None]
            optimal extension for the previous layer (weights and biases)
        """
        self.compute_optimal_delta(dtype=dtype)

        if self.previous_module is None:
            return  # FIXME: change the definition of the function
        elif isinstance(self.previous_module, GrowingModule):
            alpha_weight, alpha_bias, _, _ = self.compute_optimal_added_parameters(
                numerical_threshold=numerical_threshold,
                statistical_threshold=statistical_threshold,
                maximum_added_neurons=maximum_added_neurons,
                update_previous=update_previous,
                dtype=dtype,
                use_projected_gradient=use_projected_gradient,
            )
            return alpha_weight, alpha_bias
        elif isinstance(self.previous_module, MergeGrowingModule):
            raise NotImplementedError  # TODO
        else:
            raise NotImplementedError

    def init_computation(self) -> None:
        """
        Initialize the computation of the optimal added parameters.
        """
        self.store_input = True
        self.store_pre_activity = True
        self.tensor_s.init()
        self.tensor_m.init()
        if self.previous_module is None:
            return
        elif isinstance(self.previous_module, GrowingModule):
            self.previous_module.store_input = True
            self.tensor_m_prev.init()
            self.cross_covariance.init()
            self.tensor_s_growth.init()
        elif isinstance(self.previous_module, MergeGrowingModule):
            self.previous_module.init_computation()
        else:
            raise NotImplementedError

    def update_computation(self) -> None:
        """
        Update the computation of the optimal added parameters.
        """
        self.tensor_s.update()
        self.tensor_m.update()
        if self.previous_module is None:
            return
        elif isinstance(self.previous_module, GrowingModule):
            self.tensor_m_prev.update()
            self.cross_covariance.update()
            self.tensor_s_growth.update()
        elif isinstance(self.previous_module, MergeGrowingModule):
            self.previous_module.update_computation()
        else:
            raise NotImplementedError

    def reset_computation(self) -> None:
        """
        Reset the computation of the optimal added parameters.
        """
        self.store_input = False
        self.store_pre_activity = False
        self.tensor_s.reset()
        self.tensor_m.reset()
        if self.previous_module is None:
            return
        elif isinstance(self.previous_module, GrowingModule):
            self.tensor_m_prev.reset()
            self.cross_covariance.reset()
            self.tensor_s_growth.reset()
        elif isinstance(self.previous_module, MergeGrowingModule):
            self.previous_module.reset_computation()
        else:
            raise NotImplementedError

    def delete_update(
        self,
        include_previous: bool = True,
        delete_delta: bool = True,
        delete_input: bool = True,
        delete_output: bool = False,
    ) -> None:
        """
        Delete the updates of the layer:
        - optimal_delta_layer
        - extended_input_layer and associated extensions

        By default, we do not delete the extended_output_layer of this layer because it
        could be required by the next layer.

        Parameters
        ----------
        include_previous : bool, optional
            delete the extended_output_layer of the previous layer, by default True
        delete_delta : bool, optional
            delete the optimal_delta_layer of the module, by default True
        delete_input : bool, optional
            delete the extended_input_layer of this module, by default True
        delete_output : bool, optional
            delete the extended_output_layer of this layer, by default False
            warning: this does not delete the extended_input_layer of the next layer

        Raises
        ------
        NotImplementedError
            raised when include_previous is True and the previous module is of type MergeGrowingModule
        TypeError
            raised when the previous module is not of type GrowingModule or MergeGrowingModule
        """
        if delete_delta:
            self.optimal_delta_layer = None
        self.scaling_factor = 0.0  # type: ignore
        # this type problem is due to the use of the setter to change the scaling factor
        self.parameter_update_decrease = None
        self.eigenvalues_extension = None
        self._pre_activity = None
        self._input = None

        # delete extended_output_layer
        if delete_output:
            self.extended_output_layer = None

        # delete previous module extended_output_layer
        if self.extended_input_layer is not None and delete_input:
            # delete extended_input_layer
            self.extended_input_layer = None
            if self.previous_module is not None:
                # normal behavior
                if include_previous:
                    if isinstance(self.previous_module, GrowingModule):
                        self.previous_module.extended_output_layer = None
                    elif isinstance(self.previous_module, MergeGrowingModule):
                        raise NotImplementedError  # TODO
                        # two options for future implementation:
                        # 1. Do nothing(ie replace raise NotImplementedError by return or
                        # a warning) and let the user fully in charge of deleting the
                        # associated extensions.
                        # 2. Delete associated extension ie all previous extended output,
                        # all parallel extended input and maybe more as we could have
                        # skip connections...

                    else:
                        raise TypeError(
                            f"Unexpected type for previous_module of {self.name}"
                            f"got {type(self.previous_module)} instead of GrowingModule "
                            f"or MergeGrowingModule."
                        )
                # risky behavior
                else:  # include_previous is False
                    if isinstance(self.previous_module, GrowingModule):
                        if self.previous_module.extended_output_layer is not None:
                            warnings.warn(
                                f"The extended_input_layer of {self.name} has been"
                                f" deleted. However, the extended_output_layer associated "
                                f"stored in the previous module named "
                                f"{self.previous_module.name} has not been deleted."
                                "This may lead to errors when using extended_forward.",
                                UserWarning,
                            )
                        # otherwise it is ok as user already deleted the extended_output_layer
                    elif isinstance(self.previous_module, MergeGrowingModule):
                        return
                        # the user intentionally decided to take care of deletion of the
                        # other extensions we do not raise a warning (in contrast with the
                        # GrowingModule case) as  this is way more likely to happen
                        # with MergeGrowingModule
                    else:
                        raise TypeError(
                            f"Unexpected type for previous_module of {self.name}"
                            f"got {type(self.previous_module)} instead of GrowingModule "
                            f"or MergeGrowingModule."
                        )
            # incorrect behavior
            else:  # self.previous_module is None
                warnings.warn(
                    f"The extended_input_layer of {self.name} has been deleted."
                    "However, no previous module is associated with this layer."
                    "Therefore, no extended_output_layer has been deleted."
                    "This is not supposed to happen as to grow a layer a previous "
                    "module is needed.",
                    UserWarning,
                )

    def __del__(self) -> None:
        # Unset next module of self.previous_module
        if hasattr(self, "previous_module") and self.previous_module is not None:
            if isinstance(self.previous_module, GrowingModule):
                self.previous_module.next_module = None
            elif isinstance(self.previous_module, MergeGrowingModule):
                if self in self.previous_module.next_modules:
                    self.previous_module.next_modules.remove(self)
                    self.previous_module.update_size()
            self.previous_module = None
        # Unset previous module of self.next_module
        if hasattr(self, "next_module") and self.next_module is not None:
            if isinstance(self.next_module, GrowingModule):
                self.next_module.previous_module = None
            elif isinstance(self.next_module, MergeGrowingModule):
                if self in self.next_module.previous_modules:
                    self.next_module.previous_modules.remove(self)
                    self.next_module.update_size()
            self.next_module = None

    def weights_statistics(self) -> dict[str, dict[str, float]]:
        """
        Get the statistics of the weights in the growing layer.

        Returns
        -------
        dict[str, dict[str, float]]
            A dictionary where keys are weights names and
            values are dictionaries of weight statistics.
        """
        layer_stats = {
            "weight": compute_tensor_stats(self.layer.weight),
        }
        if self.layer.bias is not None:
            layer_stats["bias"] = compute_tensor_stats(self.layer.bias)

        return layer_stats

    def scale_parameter_update(self, scale: float) -> None:
        """
        Scale the parameter update by a given factor.
        This means scaling the optimal delta and the parameter_update_decrease.

        Parameters
        ----------
        scale : float
            The factor by which to scale the parameter update.
        """
        if self.optimal_delta_layer is not None:
            self.scale_layer(self.optimal_delta_layer, scale)
            if self.parameter_update_decrease is not None:
                self.parameter_update_decrease *= scale

    @staticmethod
    def scale_layer(layer: torch.nn.Module, scale: float) -> torch.nn.Module:
        """
        Scale the weights and biases of a given layer by a specified factor.

        Parameters
        ----------
        layer : torch.nn.Module
            The layer whose parameters are to be scaled.
        scale : float
            The factor by which to scale the layer's parameters.

        Returns
        -------
        torch.nn.Module
            The layer with scaled parameters.
        """
        if hasattr(layer, "weight") and layer.weight is not None:
            layer.weight.data *= scale
        if hasattr(layer, "bias") and layer.bias is not None:
            layer.bias.data *= scale
        return layer

    def scale_layer_extension(
        self,
        scale: float | None,
        scale_output: float | None,
        scale_input: float | None,
    ) -> None:
        """
        Scale the layer extension by a given factor.
        This means scaling the extended_input_layer, the extended_output_layer and
        the eigenvalues_extension.
        However as the eigenvalues_extension will be squared they will be
        scaled by sqrt(scale_input * scale_output).

        Parameters
        ----------
        scale : float | None
            The factor by which to scale the layer extension.
            If not None, replace both scale_input and scale_output
            if they are not None.
        scale_output : float | None
            The factor by which to scale the layer output extension.
        scale_input : float | None
            The factor by which to scale the layer input extension.
            If not None, scale must be None.
        """
        scales: list[float | None] = [scale_output, scale_input]  # type: ignore
        for i, specific_scale in enumerate(scales):
            if specific_scale is None:
                assert (
                    scale is not None
                ), "scale can't be None if scale_input or scale_output is None."
                scales[i] = scale
        assert all(isinstance(s, float) for s in scales)
        scales: list[float]
<<<<<<< HEAD
        self.eigenvalues_extension *= (scales[0] * scales[1]) ** 0.5
        if self.extended_output_layer is not None:
            self.scale_layer(self.extended_output_layer, scales[0])
        if (
            self.previous_module is not None
            and self.previous_module.extended_output_layer is not None
        ):
            self.scale_layer(self.previous_module.extended_output_layer, scales[1])

    def normalise_optimal_updates(self, std_target: float | None = None) -> None:
        """
        Normalise the optimal updates so that the standard deviation of the
        weights of the updates is equal to std_target.
        If std_target is None, we use the standard deviation of the weights of the layer.
=======

        if (
            self.extended_input_layer is None
            or self.previous_module is None
            or self.previous_module.extended_output_layer is None
        ):
            raise ValueError(
                "Cannot scale layer extension as one of the extensions is None."
            )
        self.scale_layer(self.extended_input_layer, scales[1])
        self.scale_layer(self.previous_module.extended_output_layer, scales[0])
        if self.eigenvalues_extension is not None:
            self.eigenvalues_extension *= (scales[0] * scales[1]) ** 0.5

    @staticmethod
    def get_fan_in_from_layer(layer: torch.nn.Module) -> int:
        """
        Get the fan_in (number of input features) from a given layer.

        Parameters
        ----------
        layer: torch.nn.Module
            layer to get the fan_in from

        Returns
        -------
        int
            fan_in of the layer
        """
        raise NotImplementedError

    def normalize_optimal_updates(self, std_target: float | None = None) -> None:
        """
        Normalize optimal update to target standard deviation

        Normalize the optimal updates so that the standard deviation of the
        weights of the updates is equal to std_target.
        If std_target is None, we automatically determine it.
        We use the standard deviation of the weights of the layer if it has weights.
>>>>>>> 9409d50f
        If the layer has no weights, we aim to have a std of 1 / sqrt(in_features).

        Let s the target standard deviation then:
        - optimal_delta_layer is scaled to have a std of s (so
        by s / std(optimal_delta_layer))
        - extended_input_layer is scaled to have a std of s (so
        by s / std(extended_input_layer))
        - extended_output_layer is scaled to match the scaling of the extended_input_layer
<<<<<<< HEAD
        and the optimal_delta_layer (so by std(extended_input_layer) / std(optimal_delta_layer))
        """
        # Determine target standard deviation
        if std_target is None:
            if hasattr(self.layer, "weight") and self.layer.weight is not None:
                std_target = self.layer.weight.std().item()
            else:
                # Use 1 / sqrt(in_features) as default
                std_target = 1.0 / (self.in_features**0.5)

        # Track scaling factors for extensions
        delta_scale = 1.0
        input_extension_scale = 1.0

=======
        and the optimal_delta_layer
        (so by std(extended_input_layer) / std(optimal_delta_layer))

        Parameters
        ----------
        std_target : float | None
            target standard deviation for the weights of the updates
        """
        # Determine target standard deviation
        if std_target is None:
            if (
                hasattr(self.layer, "weight")
                and self.layer.weight is not None
                and self.layer.weight.numel() > 0
                and (std_target := self.layer.weight.std().item()) > 0
            ):
                std_target = std_target
            else:
                # Use 1 / sqrt(in_features) as default
                assert self.extended_input_layer is not None, (
                    "Cannot determine std_target automatically as the layer has no "
                    "weights and there is no extended_input_layer to get the "
                    "number of input features from."
                )
                std_target = 1.0 / (
                    self.get_fan_in_from_layer(self.extended_input_layer) ** 0.5
                )

        delta_scale = 1.0
>>>>>>> 9409d50f
        # Get current standard deviations and calculate scaling factors
        if self.optimal_delta_layer is not None and hasattr(
            self.optimal_delta_layer, "weight"
        ):
            current_std = self.optimal_delta_layer.weight.std().item()
            if current_std > 0:
                delta_scale = std_target / current_std

        if self.extended_input_layer is not None and hasattr(
            self.extended_input_layer, "weight"
        ):
            current_std = self.extended_input_layer.weight.std().item()
            if current_std > 0:
                input_extension_scale = std_target / current_std
<<<<<<< HEAD

        # Calculate output extension scale to maintain relationship
        output_extension_scale = (
            input_extension_scale / delta_scale if delta_scale > 0 else 1.0
        )
=======
            else:
                input_extension_scale = 1.0 / (
                    self.get_fan_in_from_layer(self.extended_input_layer) ** 0.5
                )
        else:
            input_extension_scale = 1.0

        # Calculate output extension scale to maintain relationship
        output_extension_scale = input_extension_scale / delta_scale
>>>>>>> 9409d50f

        # Apply scaling using existing methods
        if self.optimal_delta_layer is not None and delta_scale != 1.0:
            self.scale_parameter_update(delta_scale)

<<<<<<< HEAD
        if self.extended_input_layer is not None or (
            self.previous_module is not None
=======
        if (
            self.extended_input_layer is not None
            and self.previous_module is not None
>>>>>>> 9409d50f
            and hasattr(self.previous_module, "extended_output_layer")
            and self.previous_module.extended_output_layer is not None
        ):
            self.scale_layer_extension(
                scale=None,
                scale_output=output_extension_scale,
                scale_input=input_extension_scale,
            )

    def create_layer_in_extension(self, extension_size: int) -> None:
        """
        Create the layer input extension of given size.

        Parameters
        ----------
        extension_size: int
            size of the extension to create
        """
        raise NotImplementedError

    def create_layer_out_extension(self, extension_size: int) -> None:
        """
        Create the layer output extension of given size.

        Parameters
        ----------
        extension_size: int
            size of the extension to create
        """
        raise NotImplementedError

    @torch.no_grad()
    def copy_uniform_initialization(
<<<<<<< HEAD
        self,
        tensor: torch.Tensor,
        fan_in: int,
        layer_part: str = "weight",
    ) -> torch.Tensor:
        """
        Initialize the tensor with a uniform law with bounds
        -sqrt(std(W)), sqrt(std(W))
        where std(W) is the empirical variance of the weights of the layer
        if the layer has weights, otherwise use
        -1 / sqrt(fan_in), 1 / sqrt(fan_in)
        where fan_in is the number of input features of the
        extension.
        """
        # Get the standard deviation from the main layer weights
        if (
            hasattr(self.layer, layer_part)
            and getattr(self.layer, layer_part) is not None
        ):
            std_dev = getattr(self.layer, layer_part).std().item()
        else:
            # Fallback to Xavier uniform initialization bounds
            std_dev = 1.0 / (fan_in**0.5)

        # Initialize with uniform distribution
        bound = std_dev**0.5
        torch.nn.init.uniform_(tensor, -bound, bound)

        return tensor

    @staticmethod
    def get_fan_in_from_layer(layer: torch.nn.Module) -> int:
        """
        Get the fan_in (number of input features) from a given layer.

        Parameters
        ----------
        layer: torch.nn.Module
            layer to get the fan_in from

        Returns
        -------
        int
            fan_in of the layer
        """
        raise NotImplementedError

=======
        self, tensor: torch.Tensor, reference_tensor: torch.Tensor, fan_in: int
    ) -> None:
        """
        Initialize tensor with uniform law aligned on reference

        Initialize the tensor with a uniform law with bounds
        -sqrt(std(W)), sqrt(std(W))
        where std(W) is the empirical standard deviation of the reference_tensor
        if the reference_tensor has a non-zero variance.
        Otherwise, use bounds
        -1 / sqrt(fan_in), 1 / sqrt(fan_in)
        where fan_in is the number of input features of the
        extension.

        Parameters
        ----------
        tensor: torch.Tensor
            tensor to initialize
        reference_tensor: torch.Tensor
            tensor to get the standard deviation from
        fan_in: int
            number of input features of the extension
        """
        # Get the standard deviation from the reference_tensor
        if (
            reference_tensor is not None
            and (std_dev := reference_tensor.std().item()) > 0
        ):
            std_dev = std_dev
        else:
            # Fallback to Kaiming uniform initialization bounds
            std_dev = 1.0 / (fan_in**0.5)

        # Initialize with uniform distribution
        # bound = std_dev**0.5
        bound = 3.0**0.5 * std_dev
        torch.nn.init.uniform_(tensor, -bound, bound)

>>>>>>> 9409d50f
    @torch.no_grad()
    def create_layer_extensions(
        self,
        extension_size: int,
        output_extension_size: int | None = None,
        input_extension_size: int | None = None,
        output_extension_init: str = "copy_uniform",
        input_extension_init: str = "copy_uniform",
    ) -> None:
        """
<<<<<<< HEAD
        Create the layer input and output extensions of given sizes.
        Allow to have different sizes for input and output extensions,
        this is useful for example is you connect a convolutional layer
=======
        Create extension for layer input and output.

        Create the layer input and output extensions of given sizes.
        Allow to have different sizes for input and output extensions,
        this is useful for example if you connect a convolutional layer
>>>>>>> 9409d50f
        to a linear layer.

        Parameters
        ----------
        extension_size: int
            size of the extension to create
        output_extension_size: int | None
            size of the output extension to create, if None use extension_size
        input_extension_size: int | None
            size of the input extension to create, if None use extension_size
<<<<<<< HEAD
        """
        assert (
            extension_size >= 0
        ), f"extension_size must be non-negative, got {extension_size}."
=======
        output_extension_init: str
            Initialization method for the output extension. Must be one of the keys
            in `known_inits` (e.g., "copy_uniform", "zeros"). Default is "copy_uniform".
        input_extension_init: str
            Initialization method for the input extension. Must be one of the keys in
            `known_inits` (e.g., "copy_uniform", "zeros"). Default is "copy_uniform".
        """
>>>>>>> 9409d50f
        if output_extension_size is None:
            output_extension_size = extension_size
        if input_extension_size is None:
            input_extension_size = extension_size
        assert isinstance(self.previous_module, GrowingModule), (
            f"The layer {self.name} has no previous module."
            "Therefore, neuron addition is not possible."
        )
        self.previous_module.create_layer_out_extension(output_extension_size)
        self.create_layer_in_extension(input_extension_size)

<<<<<<< HEAD
        def zeros_(tensor: torch.Tensor, *_, **__) -> None:
            torch.nn.init.zeros_(tensor)

        known_inits = {
            "none": lambda *_, **__: None,
            "copy_uniform": self.copy_uniform_initialization,
            "zeros": zeros_,
=======
        known_inits = {
            "copy_uniform": self.copy_uniform_initialization,
            "zeros": lambda tensor, _, __: torch.nn.init.zeros_(tensor),
>>>>>>> 9409d50f
            # Future initializations can be added here
        }

        for init in (output_extension_init, input_extension_init):
            if init not in known_inits:
                raise ValueError(
                    f"Unknown initialization method '{init}'. "
                    f"Available methods are: {list(known_inits.keys())}."
                )

        # Initialize input extension
        layer_to_init = self.extended_input_layer
        assert isinstance(layer_to_init, torch.nn.Module), (
            f"The layer {self.name} has no input extension."
            "Therefore, it can't be initialized."
        )
        init = input_extension_init

<<<<<<< HEAD
        known_inits[init](layer_to_init.weight, self.get_fan_in_from_layer(layer_to_init))
        if layer_to_init.bias is not None:
            known_inits[init](
                layer_to_init.bias, self.get_fan_in_from_layer(layer_to_init)
=======
        known_inits[init](
            layer_to_init.weight, self.weight, self.get_fan_in_from_layer(layer_to_init)
        )
        if layer_to_init.bias is not None:
            known_inits[init](
                layer_to_init.bias, self.bias, self.get_fan_in_from_layer(layer_to_init)
>>>>>>> 9409d50f
            )

        # Initialize output extension
        layer_to_init = self.previous_module.extended_output_layer
        assert isinstance(layer_to_init, torch.nn.Module), (
            f"The previous layer {self.previous_module.name} has no output extension."
            "Therefore, it can't be initialized."
        )
        init = output_extension_init
        known_inits[init](
<<<<<<< HEAD
            layer_to_init.weight, self.previous_module.in_features, layer_part="weight"
        )
        if layer_to_init.bias is not None:
            known_inits[init](
                layer_to_init.bias, self.previous_module.in_features, layer_part="bias"
=======
            layer_to_init.weight,
            self.previous_module.weight,
            self.previous_module.get_fan_in_from_layer(layer_to_init),
        )
        if layer_to_init.bias is not None:
            known_inits[init](
                layer_to_init.bias,
                self.previous_module.bias,
                self.previous_module.get_fan_in_from_layer(layer_to_init),
>>>>>>> 9409d50f
            )


if __name__ == "__main__":
    help(GrowingModule)<|MERGE_RESOLUTION|>--- conflicted
+++ resolved
@@ -993,11 +993,7 @@
             if self._internal_store_input:
                 assert (
                     self._input is not None
-<<<<<<< HEAD
-                ), "The input is not stored.Apparently it was not computed yet."
-=======
                 ), "The input is not stored. Apparently it was not computed yet."
->>>>>>> 9409d50f
                 return self._input
             else:
                 assert self.previous_module, (
@@ -1029,11 +1025,7 @@
             if self._internal_store_pre_activity:
                 assert (
                     self._pre_activity is not None
-<<<<<<< HEAD
-                ), "The pre-activity is not stored.Apparently it was not computed yet."
-=======
                 ), "The pre-activity is not stored. Apparently it was not computed yet."
->>>>>>> 9409d50f
                 return self._pre_activity
             else:
                 assert self.next_module, (
@@ -1948,22 +1940,6 @@
                 scales[i] = scale
         assert all(isinstance(s, float) for s in scales)
         scales: list[float]
-<<<<<<< HEAD
-        self.eigenvalues_extension *= (scales[0] * scales[1]) ** 0.5
-        if self.extended_output_layer is not None:
-            self.scale_layer(self.extended_output_layer, scales[0])
-        if (
-            self.previous_module is not None
-            and self.previous_module.extended_output_layer is not None
-        ):
-            self.scale_layer(self.previous_module.extended_output_layer, scales[1])
-
-    def normalise_optimal_updates(self, std_target: float | None = None) -> None:
-        """
-        Normalise the optimal updates so that the standard deviation of the
-        weights of the updates is equal to std_target.
-        If std_target is None, we use the standard deviation of the weights of the layer.
-=======
 
         if (
             self.extended_input_layer is None
@@ -2003,7 +1979,6 @@
         weights of the updates is equal to std_target.
         If std_target is None, we automatically determine it.
         We use the standard deviation of the weights of the layer if it has weights.
->>>>>>> 9409d50f
         If the layer has no weights, we aim to have a std of 1 / sqrt(in_features).
 
         Let s the target standard deviation then:
@@ -2012,22 +1987,6 @@
         - extended_input_layer is scaled to have a std of s (so
         by s / std(extended_input_layer))
         - extended_output_layer is scaled to match the scaling of the extended_input_layer
-<<<<<<< HEAD
-        and the optimal_delta_layer (so by std(extended_input_layer) / std(optimal_delta_layer))
-        """
-        # Determine target standard deviation
-        if std_target is None:
-            if hasattr(self.layer, "weight") and self.layer.weight is not None:
-                std_target = self.layer.weight.std().item()
-            else:
-                # Use 1 / sqrt(in_features) as default
-                std_target = 1.0 / (self.in_features**0.5)
-
-        # Track scaling factors for extensions
-        delta_scale = 1.0
-        input_extension_scale = 1.0
-
-=======
         and the optimal_delta_layer
         (so by std(extended_input_layer) / std(optimal_delta_layer))
 
@@ -2057,7 +2016,6 @@
                 )
 
         delta_scale = 1.0
->>>>>>> 9409d50f
         # Get current standard deviations and calculate scaling factors
         if self.optimal_delta_layer is not None and hasattr(
             self.optimal_delta_layer, "weight"
@@ -2072,13 +2030,6 @@
             current_std = self.extended_input_layer.weight.std().item()
             if current_std > 0:
                 input_extension_scale = std_target / current_std
-<<<<<<< HEAD
-
-        # Calculate output extension scale to maintain relationship
-        output_extension_scale = (
-            input_extension_scale / delta_scale if delta_scale > 0 else 1.0
-        )
-=======
             else:
                 input_extension_scale = 1.0 / (
                     self.get_fan_in_from_layer(self.extended_input_layer) ** 0.5
@@ -2088,20 +2039,14 @@
 
         # Calculate output extension scale to maintain relationship
         output_extension_scale = input_extension_scale / delta_scale
->>>>>>> 9409d50f
 
         # Apply scaling using existing methods
         if self.optimal_delta_layer is not None and delta_scale != 1.0:
             self.scale_parameter_update(delta_scale)
 
-<<<<<<< HEAD
-        if self.extended_input_layer is not None or (
-            self.previous_module is not None
-=======
         if (
             self.extended_input_layer is not None
             and self.previous_module is not None
->>>>>>> 9409d50f
             and hasattr(self.previous_module, "extended_output_layer")
             and self.previous_module.extended_output_layer is not None
         ):
@@ -2135,55 +2080,6 @@
 
     @torch.no_grad()
     def copy_uniform_initialization(
-<<<<<<< HEAD
-        self,
-        tensor: torch.Tensor,
-        fan_in: int,
-        layer_part: str = "weight",
-    ) -> torch.Tensor:
-        """
-        Initialize the tensor with a uniform law with bounds
-        -sqrt(std(W)), sqrt(std(W))
-        where std(W) is the empirical variance of the weights of the layer
-        if the layer has weights, otherwise use
-        -1 / sqrt(fan_in), 1 / sqrt(fan_in)
-        where fan_in is the number of input features of the
-        extension.
-        """
-        # Get the standard deviation from the main layer weights
-        if (
-            hasattr(self.layer, layer_part)
-            and getattr(self.layer, layer_part) is not None
-        ):
-            std_dev = getattr(self.layer, layer_part).std().item()
-        else:
-            # Fallback to Xavier uniform initialization bounds
-            std_dev = 1.0 / (fan_in**0.5)
-
-        # Initialize with uniform distribution
-        bound = std_dev**0.5
-        torch.nn.init.uniform_(tensor, -bound, bound)
-
-        return tensor
-
-    @staticmethod
-    def get_fan_in_from_layer(layer: torch.nn.Module) -> int:
-        """
-        Get the fan_in (number of input features) from a given layer.
-
-        Parameters
-        ----------
-        layer: torch.nn.Module
-            layer to get the fan_in from
-
-        Returns
-        -------
-        int
-            fan_in of the layer
-        """
-        raise NotImplementedError
-
-=======
         self, tensor: torch.Tensor, reference_tensor: torch.Tensor, fan_in: int
     ) -> None:
         """
@@ -2222,7 +2118,6 @@
         bound = 3.0**0.5 * std_dev
         torch.nn.init.uniform_(tensor, -bound, bound)
 
->>>>>>> 9409d50f
     @torch.no_grad()
     def create_layer_extensions(
         self,
@@ -2233,17 +2128,11 @@
         input_extension_init: str = "copy_uniform",
     ) -> None:
         """
-<<<<<<< HEAD
-        Create the layer input and output extensions of given sizes.
-        Allow to have different sizes for input and output extensions,
-        this is useful for example is you connect a convolutional layer
-=======
         Create extension for layer input and output.
 
         Create the layer input and output extensions of given sizes.
         Allow to have different sizes for input and output extensions,
         this is useful for example if you connect a convolutional layer
->>>>>>> 9409d50f
         to a linear layer.
 
         Parameters
@@ -2254,12 +2143,6 @@
             size of the output extension to create, if None use extension_size
         input_extension_size: int | None
             size of the input extension to create, if None use extension_size
-<<<<<<< HEAD
-        """
-        assert (
-            extension_size >= 0
-        ), f"extension_size must be non-negative, got {extension_size}."
-=======
         output_extension_init: str
             Initialization method for the output extension. Must be one of the keys
             in `known_inits` (e.g., "copy_uniform", "zeros"). Default is "copy_uniform".
@@ -2267,7 +2150,6 @@
             Initialization method for the input extension. Must be one of the keys in
             `known_inits` (e.g., "copy_uniform", "zeros"). Default is "copy_uniform".
         """
->>>>>>> 9409d50f
         if output_extension_size is None:
             output_extension_size = extension_size
         if input_extension_size is None:
@@ -2279,19 +2161,9 @@
         self.previous_module.create_layer_out_extension(output_extension_size)
         self.create_layer_in_extension(input_extension_size)
 
-<<<<<<< HEAD
-        def zeros_(tensor: torch.Tensor, *_, **__) -> None:
-            torch.nn.init.zeros_(tensor)
-
-        known_inits = {
-            "none": lambda *_, **__: None,
-            "copy_uniform": self.copy_uniform_initialization,
-            "zeros": zeros_,
-=======
         known_inits = {
             "copy_uniform": self.copy_uniform_initialization,
             "zeros": lambda tensor, _, __: torch.nn.init.zeros_(tensor),
->>>>>>> 9409d50f
             # Future initializations can be added here
         }
 
@@ -2310,19 +2182,12 @@
         )
         init = input_extension_init
 
-<<<<<<< HEAD
-        known_inits[init](layer_to_init.weight, self.get_fan_in_from_layer(layer_to_init))
-        if layer_to_init.bias is not None:
-            known_inits[init](
-                layer_to_init.bias, self.get_fan_in_from_layer(layer_to_init)
-=======
         known_inits[init](
             layer_to_init.weight, self.weight, self.get_fan_in_from_layer(layer_to_init)
         )
         if layer_to_init.bias is not None:
             known_inits[init](
                 layer_to_init.bias, self.bias, self.get_fan_in_from_layer(layer_to_init)
->>>>>>> 9409d50f
             )
 
         # Initialize output extension
@@ -2333,13 +2198,6 @@
         )
         init = output_extension_init
         known_inits[init](
-<<<<<<< HEAD
-            layer_to_init.weight, self.previous_module.in_features, layer_part="weight"
-        )
-        if layer_to_init.bias is not None:
-            known_inits[init](
-                layer_to_init.bias, self.previous_module.in_features, layer_part="bias"
-=======
             layer_to_init.weight,
             self.previous_module.weight,
             self.previous_module.get_fan_in_from_layer(layer_to_init),
@@ -2349,7 +2207,6 @@
                 layer_to_init.bias,
                 self.previous_module.bias,
                 self.previous_module.get_fan_in_from_layer(layer_to_init),
->>>>>>> 9409d50f
             )
 
 
