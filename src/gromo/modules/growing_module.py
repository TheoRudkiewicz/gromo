import warnings
from typing import Iterator

import numpy as np
import torch

from gromo.config.loader import load_config
from gromo.utils.tensor_statistic import TensorStatistic
from gromo.utils.tools import compute_optimal_added_parameters, optimal_delta
<<<<<<< HEAD
from gromo.utils.utils import get_correct_device, tensor_statistics
=======
from gromo.utils.utils import compute_tensor_stats, get_correct_device
>>>>>>> 65b23882


class MergeGrowingModule(torch.nn.Module):
    """
    Module to connect multiple modules with an merge operation.
    This module does not perform the merge operation, it is done by the user.
    """

    def __init__(
        self,
        post_merge_function: torch.nn.Module = torch.nn.Identity(),
        previous_modules: list["MergeGrowingModule | GrowingModule"] | None = None,
        next_modules: list["MergeGrowingModule | GrowingModule"] | None = None,
        allow_growing: bool = False,
        tensor_s_shape: tuple[int, int] | None = None,
        device: torch.device | None = None,
        name: str | None = None,
    ) -> None:

        super(MergeGrowingModule, self).__init__()
        self._name = name
        self.name = (
            self.__class__.__name__
            if name is None
            else f"{self.__class__.__name__}({name})"
        )
        self._config_data, _ = load_config()
        self.device = get_correct_device(self, device)

        self.post_merge_function: torch.nn.Module = post_merge_function
        if self.post_merge_function:
            self.post_merge_function = self.post_merge_function.to(self.device)
        self._allow_growing = allow_growing

        self.store_input = 0
        self.input = None

        self.store_activity = 0
        self.activity = None

        self.tensor_s = TensorStatistic(
            tensor_s_shape,
            update_function=self.compute_s_update,
            device=self.device,
            name=f"S({self.name})",
        )

        self.previous_tensor_s: TensorStatistic | None = None
        self.previous_tensor_m: TensorStatistic | None = None

        self.previous_modules: list[MergeGrowingModule | GrowingModule] = []
        self.set_previous_modules(previous_modules)
        self.next_modules: list[MergeGrowingModule | GrowingModule] = []
        self.set_next_modules(next_modules)

    @property
    def input_volume(self) -> int:
        raise NotImplementedError

    @property
    def output_volume(self) -> int:
        raise NotImplementedError

    @property
    def number_of_successors(self):
        return len(self.next_modules)

    @property
    def number_of_predecessors(self):
        return len(self.previous_modules)

    def grow(self):
        """
        Function to call after growing previous or next modules.
        """
        # mainly used to reset the shape of the tensor S, M, prev S and prev M
        self.set_next_modules(self.next_modules)
        self.set_previous_modules(self.previous_modules)

    def add_next_module(self, module: "MergeGrowingModule | GrowingModule") -> None:
        """
        Add a module to the next modules of the current module.

        Parameters
        ----------
        module
            next module to add
        """
        self.next_modules.append(module)
        self.set_next_modules(
            self.next_modules
        )  # TODO: maybe it is possible to avoid this

    def add_previous_module(self, module: "MergeGrowingModule | GrowingModule") -> None:
        """
        Add a module to the previous modules of the current module.

        Parameters
        ----------
        module
            previous module to add
        """
        self.previous_modules.append(module)
        self.set_previous_modules(self.previous_modules)

    def set_next_modules(
        self, next_modules: list["MergeGrowingModule | GrowingModule"]
    ) -> None:
        """
        Set the next modules of the current module.

        Parameters
        ----------
        next_modules
            list of next modules
        """
        raise NotImplementedError

    def set_previous_modules(
        self, previous_modules: list["MergeGrowingModule | GrowingModule"]
    ) -> None:
        """
        Set the previous modules of the current module.

        Parameters
        ----------
        previous_modules
            list of previous modules
        """
        raise NotImplementedError

    def __str__(self, verbose=1):
        if verbose == 0:
            return f"{self.__class__.__name__} module."
        elif verbose == 1:
            previous_modules = (
                len(self.previous_modules) if self.previous_modules else "no"
            )
            next_modules = len(self.next_modules) if self.next_modules else "no"
            return (
                f"{self.__class__.__name__} module with {previous_modules} "
                f"previous modules and {next_modules} next modules."
            )
        elif verbose >= 2:
            txt = [
                f"{self.__class__.__name__} module.",
                f"\tPrevious modules : {self.previous_modules}",
                f"\tNext modules : {self.next_modules}",
                f"\tPost merge function : {self.post_merge_function}",
                f"\tAllow growing : {self._allow_growing}",
                f"\tStore input : {self.store_input}",
                f"\tStore activity : {self.store_activity}",
                f"\tTensor S : {self.tensor_s}",
                f"\tPrevious tensor S : {self.previous_tensor_s}",
                f"\tPrevious tensor M : {self.previous_tensor_m}",
            ]
            return "\n".join(txt)
        else:
            raise ValueError(f"verbose={verbose} is not a valid value.")

    def __repr__(self, *args, **kwargs):
        return self.__str__(*args, **kwargs)

    def forward(self, x: torch.Tensor) -> torch.Tensor:
        for t in (self.tensor_s, self.previous_tensor_s, self.previous_tensor_m):
            if t:
                t.updated = False

        if self.store_input > 0:
            self.input = x
            self.input.retain_grad()

        if self.post_merge_function and (x is not None):
            y = self.post_merge_function(x)
        else:
            y = x

        if self.store_activity > 0:
            self.activity = y.detach()
            self.tensor_s.updated = False  # reset the update flag

        return y

    @property
    def pre_activity(self):
        return self.input

    def projected_v_goal(self) -> torch.Tensor:
        """
        Compute the projected gradient of the goal with respect to the activity of the layer.

        dLoss/dA_proj := dLoss/dA - dW B[-1] where A is the pre-activation vector of the
        layer, and dW the optimal delta for all the previous layers

        Returns
        -------
        torch.Tensor
            projected gradient of the goal with respect to the activity of the next layer
            dLoss/dA - dW B[-1]
        """
        v_proj = self.pre_activity.grad.clone().detach()
        for module in self.previous_modules:
            v_proj -= module.optimal_delta_layer(module.input)

        return v_proj

    def compute_s_update(self) -> tuple[torch.Tensor, int]:
        """
        Compute the update of the tensor S. Should be added to the type of layer.

        Returns
        -------
        torch.Tensor
            update of the tensor S
        int
            number of samples used to compute the update
        """
        raise NotImplementedError

    def compute_previous_s_update(self) -> tuple[torch.Tensor, int]:
        """
        Compute the update of the tensor S for the input of all previous modules.

        Returns
        -------
        torch.Tensor
            update of the tensor S
        int
            number of samples used to compute the update
        """
        raise NotImplementedError

    def compute_previous_m_update(self) -> tuple[torch.Tensor, int]:
        """
        Compute the update of the tensor M for the input of all previous modules.

        Returns
        -------
        torch.Tensor
            update of the tensor M
        int
            number of samples used to compute the update
        """
        raise NotImplementedError

    def init_computation(self) -> None:
        """
        Initialize the computation of the optimal added parameters.
        """
        self.store_input = True
        self.store_activity = True
        self.tensor_s.init()
        for module in self.previous_modules:
            module.store_input = True
            module.store_pre_activity = True
        if self.previous_tensor_s is not None:
            self.previous_tensor_s.init()
        if self.previous_tensor_m is not None:
            self.previous_tensor_m.init()

    def update_computation(self) -> None:
        """
        Update the computation of the optimal added parameters.
        """
        self.tensor_s.update()
        if self.previous_tensor_s is not None:
            self.previous_tensor_s.update()
        if self.previous_tensor_m is not None:
            self.previous_tensor_m.update()

    def reset_computation(self) -> None:
        """
        Reset the computation of the optimal added parameters.
        """
        self.store_input = False
        self.store_activity = False
        self.tensor_s.reset()
        for module in self.previous_modules:
            module.store_input = False
            module.store_pre_activity = False
        if self.previous_tensor_s is not None:
            self.previous_tensor_s.reset()
        if self.previous_tensor_m is not None:
            self.previous_tensor_m.reset()

    def delete_update(self, include_previous: bool = False) -> None:
        """
        Delete the update of the optimal added parameters.
        """
        self.optimal_delta_layer = None
        self.extended_input_layer = None
        self.parameter_update_decrease = None
        self.eigenvalues_extension = None
        self.activity = None
        self.input = None

        if include_previous:
            for previous_module in self.previous_modules:
                if isinstance(previous_module, GrowingModule):
                    previous_module.delete_update(
                        include_previous=False, include_output=True
                    )

    def compute_optimal_delta(
        self,
        update: bool = True,
        return_deltas: bool = False,
        force_pseudo_inverse: bool = False,
        dtype: torch.dtype = torch.float32,
    ) -> list[tuple[torch.Tensor, torch.Tensor]] | None:
        """
        Compute the optimal delta for each previous layer using current S and M tensors.
        dW* = M S[-1]^-1 (if needed we use the pseudo-inverse)
        Compute dW* (and dBias* if needed) and update the optimal_delta_layer attribute.
        Parameters
        ----------
        update: bool, default True
            if True update the optimal delta layer attribute
        return_deltas: bool, default False
            if True return the deltas
        force_pseudo_inverse: bool, default False
            if True, use the pseudo-inverse to compute the optimal delta even if the
            matrix is invertible
        dtype: torch.dtype
            dtype for S and M during the computation
        Returns
        -------
        list[tuple[torch.Tensor, torch.Tensor]] | None
            optimal delta for the weights and the biases if needed
        """
        assert (
            self.previous_tensor_s is not None
        ), f"No previous tensor S for {self.name}."
        assert (
            self.previous_tensor_m is not None
        ), f"No previous tensor M for {self.name}."
        previous_tensor_s = self.previous_tensor_s()
        previous_tensor_m = self.previous_tensor_m()
        assert previous_tensor_s.shape[0] == self.total_in_features, (
            f"The inverse of S should have the same number of features as the input "
            f"of all previous modules. Expected {self.total_in_features}. Got {previous_tensor_s.shape[0]}."
        )
        assert previous_tensor_m.shape == (self.total_in_features, self.in_features), (
            f"The tensor M should have shape ({self.total_in_features}, {self.in_features}). "
            f"Got {previous_tensor_m.shape}."
        )
        delta, _ = optimal_delta(
            previous_tensor_s,
            previous_tensor_m,
            dtype=dtype,
            force_pseudo_inverse=force_pseudo_inverse,
        )

        deltas = []
        current_index = 0
        for module in self.previous_modules:
            if isinstance(module, MergeGrowingModule):
                continue
            delta_w = delta[:, current_index : current_index + module.in_features]
            if module.use_bias:
                delta_b = delta[:, current_index + module.in_features]
            else:
                delta_b = None

            # change the shape of the delta_w and delta_b to match the layer
            delta_w = delta_w.reshape(*module.weight.shape)
            if update:
                module.optimal_delta_layer = module.layer_of_tensor(delta_w, delta_b)
            # elif isinstance(module, MergeGrowingModule):
            #     if update:
            #         if module.post_merge_function.is_non_linear():
            #             warnings.warn(
            #                 f"The previous module {module.name} is a MergeGrowingModule with a non-linear post merge function. "
            #                 f"The optimal delta may not be accurate.",
            #                 UserWarning,
            #             )
            #         else:
            #             module.set_optimal_delta_layers(delta_w, delta_b)

            if return_deltas:
                deltas.append((delta_w, delta_b))

            current_index += module.in_features + module.use_bias

        if return_deltas:
            return deltas
        else:
            return None

    def update_size(self) -> None:
        """
        Update the input and output size of the module
        """
        if len(self.previous_modules) > 0:
            new_size = self.previous_modules[0].out_features
            self.in_features = new_size
        self.total_in_features = self.sum_in_features(with_bias=True)

        if self.total_in_features > 0:
            if self.previous_tensor_s._shape != (
                self.total_in_features,
                self.total_in_features,
            ):
                self.previous_tensor_s = TensorStatistic(
                    (
                        self.total_in_features,
                        self.total_in_features,
                    ),
                    device=self.device,
                    name=f"S[-1]({self.name})",
                    update_function=self.compute_previous_s_update,
                )
            if self.previous_tensor_m._shape != (
                self.total_in_features,
                self.in_features,
            ):
                self.previous_tensor_m = TensorStatistic(
                    (self.total_in_features, self.in_features),
                    device=self.device,
                    name=f"M[-1]({self.name})",
                    update_function=self.compute_previous_m_update,
                )
        else:
            self.previous_tensor_s = None
            self.previous_tensor_m = None

    @property
    def number_of_parameters(self):
        return 0

    def parameters(self, recurse: bool = True) -> Iterator[torch.nn.Parameter]:
        return iter([])

    def sum_in_features(self, with_bias: bool = False) -> int:
        """Count total in_features of previous modules

        Returns
        -------
        int
            sum of previous in_features
        """
        if with_bias:
            return sum(
                module.in_features + module.use_bias
                for module in self.previous_modules
                if not isinstance(module, MergeGrowingModule)
            )
        return sum(
            module.in_features
            for module in self.previous_modules
            if not isinstance(module, MergeGrowingModule)
        )

    def sum_out_features(self) -> int:
        """Count total out_features of next modules

        Returns
        -------
        int
            sum of next out_features
        """
        return np.sum([module.out_features for module in self.next_modules])

    def update_scaling_factor(self, scaling_factor: torch.Tensor | float) -> None:
        """
        Update the scaling factor of all next modules and
        the _next_module_scaling_factor of the previous modules.
        Does only work if previous and next modules are GrowingModule.

        Parameters
        ----------
        scaling_factor: torch.Tensor | float
            scaling factor to apply to the optimal delta
        """
        if isinstance(scaling_factor, torch.Tensor):
            scaling_factor = scaling_factor.item()
        for module in self.previous_modules:
            if isinstance(module, GrowingModule):
                module._scaling_factor_next_module.data[0] = scaling_factor
            else:
                raise TypeError(
                    f"Previous module must be a GrowingModule, got {type(module)}"
                )
        for module in self.next_modules:
            if isinstance(module, GrowingModule):
                module.__dict__["scaling_factor"].data[0] = scaling_factor
            else:
                raise TypeError(
                    f"Next module must be a GrowingModule, got {type(module)}"
                )


class GrowingModule(torch.nn.Module):
    def __init__(
        self,
        layer: torch.nn.Module,
        tensor_s_shape: tuple[int, int] | None = None,
        tensor_m_shape: tuple[int, int] | None = None,
        post_layer_function: torch.nn.Module = torch.nn.Identity(),
        extended_post_layer_function: torch.nn.Module | None = None,
        allow_growing: bool = True,
        previous_module: torch.nn.Module | None = None,
        next_module: torch.nn.Module | None = None,
        device: torch.device | None = None,
        name: str | None = None,
    ) -> None:
        """
        Initialize a GrowingModule.

        Parameters
        ----------
        layer: torch.nn.Module
            layer of the module
        tensor_s_shape: tuple[int, int] | None
            shape of the tensor S
        tensor_m_shape: tuple[int, int] | None
            shape of the tensor M
        post_layer_function: torch.nn.Module
            function to apply after the layer
        allow_growing: bool
            if True, the module can grow (require a previous GrowingModule)
        previous_module: torch.nn.Module | None
            previous module
        next_module: torch.nn.Module | None
            next module
        device: torch.device | None
            device to use
        name: str | None
            name of the module
        """
        if tensor_s_shape is None:
            warnings.warn(
                "The tensor S shape is not provided."
                "It will automatically be determined but we encourage to provide it.",
                UserWarning,
            )
        else:
            assert len(tensor_s_shape) == 2, "The shape of the tensor S must be 2D."
            assert tensor_s_shape[0] == tensor_s_shape[1], "The tensor S must be square."
            if tensor_m_shape is not None:
                assert tensor_s_shape[0] == tensor_m_shape[0], (
                    f"The input matrices S and M must have compatible shapes."
                    f"(got {tensor_s_shape=} and {tensor_m_shape=})"
                )

        super(GrowingModule, self).__init__()
        self._name = name
        self.name = (
            self.__class__.__name__
            if name is None
            else f"{self.__class__.__name__}({name})"
        )
        self._config_data, _ = load_config()
        self.device = get_correct_device(self, device)

        self.layer: torch.nn.Module = layer.to(self.device)
        # TODO: don't allow non-linearity if prev module is merge
        self.post_layer_function: torch.nn.Module = post_layer_function.to(self.device)
        if extended_post_layer_function is None:
            self.extended_post_layer_function = self.post_layer_function
        else:
            self.extended_post_layer_function = extended_post_layer_function.to(
                self.device
            )
        if isinstance(self.extended_post_layer_function, torch.nn.Sequential):
            for module in self.extended_post_layer_function:
                if hasattr(module, "num_features"):
                    warnings.warn(
                        f"Warning in {self.name}: The extended post layer "
                        f"function may get a variable input size."
                    )
        elif hasattr(self.extended_post_layer_function, "num_features"):
            warnings.warn(
                f"Warning in {self.name}: The extended post layer "
                f"function may get a variable input size."
            )

        self._allow_growing = allow_growing
        assert not self._allow_growing or isinstance(
            previous_module, (GrowingModule, MergeGrowingModule)
        ), (
            f"to grow previous_module must be an instance of GrowingModule"
            f"or MergeGrowingModule, but got {type(previous_module)}"
        )

        self.next_module: torch.nn.Module | None = next_module
        self.previous_module: torch.nn.Module | None = previous_module

        self.__dict__["store_input"] = False
        self.__dict__["store_pre_activity"] = False
        # self.store_activity = False

        self._internal_store_input = False
        self._internal_store_pre_activity = False
        # self._internal_store_activity = False

        self._input: torch.Tensor | None = None
        self._pre_activity: torch.Tensor | None = None
        self._input_size: tuple[int, ...] | None = None

        self._tensor_s = TensorStatistic(
            tensor_s_shape,
            update_function=self.compute_s_update,
            device=self.device,
            name=f"S({self.name})",
        )
        self.tensor_m = TensorStatistic(
            tensor_m_shape,
            update_function=self.compute_m_update,
            device=self.device,
            name=f"M({self.name})",
        )
        # self.tensor_n = TensorStatistic(output_shape, update_function=self.compute_n_update)

        # the optimal update used to compute v_projected
        self.optimal_delta_layer: torch.nn.Module | None = None
        self.scaling_factor: torch.Tensor = torch.zeros(1, device=self.device)
        self.scaling_factor.requires_grad = True
        # to avoid having to link to the next module we get a copy of the scaling factor
        # of the next module to use it in the extended_forward
        self._scaling_factor_next_module = torch.zeros(1, device=self.device)

        self.extended_input_layer: torch.nn.Module | None = None
        self.extended_output_layer: torch.nn.Module | None = None

        # when updating a layer with t * optimal_delta_layer having a change of activity of dA
        # we have L(A + dA) = L(A) - t * parameter_update_decrease + o(t)
        self.parameter_update_decrease: torch.Tensor | None = None

        # when increasing this layer with sqrt(t) * extended_input_layer and
        # the previous with sqrt(t) * extended_output_layer having a change of activity of dA
        # we have L(A + dA) = L(A) - t * sigma'(0) * (eigenvalues_extension ** 2).sum() + o(t)
        self.eigenvalues_extension: torch.Tensor | None = None

        self.delta_raw: torch.Tensor | None = None

        # if self._allow_growing: # FIXME: should we add this condition?
        self.tensor_m_prev = TensorStatistic(
            None,
            update_function=self.compute_m_prev_update,
            device=self.device,
            name=f"M_prev({self.name})",
        )
        self.cross_covariance = TensorStatistic(
            None,
            update_function=self.compute_cross_covariance_update,
            device=self.device,
            name=f"C({self.name})",
        )

    @property
    def in_features(self) -> int:
        raise NotImplementedError

    # Parameters
    @property
    def input_volume(self) -> int:
        return self.layer.in_features

    @property
    def output_volume(self) -> int:
        return self.layer.out_features

    # Information functions
    @property
    def weight(self):
        return self.layer.weight

    @property
    def bias(self):
        return self.layer.bias

    @property
    def activation_gradient(self) -> torch.Tensor:
        """
        Return the derivative of the activation function before this layer at 0+.

        Returns
        -------
        torch.Tensor
            derivative of the activation function before this layer at 0+
        """
        raise NotImplementedError

    def parameters(self, recurse: bool = True) -> Iterator[torch.nn.Parameter]:
        """
        Return the parameters of the layer.

        Parameters
        ----------
        recurse: bool
            if True, return the parameters of the submodules

        Returns
        -------
        Iterator[Parameter]
            iterator over the parameters of the layer
        """
        return self.layer.parameters(recurse=recurse)

    def number_of_parameters(self) -> int:
        """
        Return the number of parameters of the layer.

        Returns
        -------
        int
            number of parameters
        """
        return sum(p.numel() for p in self.parameters())

    def __str__(self, verbose=0):
        if verbose == 0:
            return f"{self.name} module with {self.number_of_parameters()} parameters."
        elif verbose == 1:
            return (
                f"{self.name} module with {self.number_of_parameters()} parameters "
                f"({self._allow_growing=}, {self.store_input=}, "
                f"{self.store_pre_activity=})."
            )
        elif verbose >= 2:
            txt = [
                f"{self.name} module with {self.number_of_parameters()} parameters.",
                f"\tLayer : {self.layer}",
                f"\tPost layer function : {self.post_layer_function}",
                f"\tAllow growing : {self._allow_growing}",
                f"\tStore input : {self.store_input}",
                f"\t{self._internal_store_input=}",
                f"\tStore pre-activity : {self.store_pre_activity}",
                f"\t{self._internal_store_pre_activity=}",
                f"\tTensor S (internal) : {self._tensor_s}",
                f"\tTensor S : {self.tensor_s}",
                f"\tTensor M : {self.tensor_m}",
                f"\tOptimal delta layer : {self.optimal_delta_layer}",
                f"\tExtended input layer : {self.extended_input_layer}",
                f"\tExtended output layer : {self.extended_output_layer}",
            ]
            return "\n".join(txt)
        else:
            raise ValueError(f"verbose={verbose} is not a valid value.")

    def __repr__(self, *args, **kwargs):
        return self.__str__(*args, **kwargs)

    def __setattr__(self, key, value):
        if key == "store_input" and value is not self.store_input:
            self.__dict__["store_input"] = value
            if isinstance(self.previous_module, MergeGrowingModule):
                # As a MergeGrowingModule may have multiple next modules
                # we need to keep track of the number of modules that require the activity
                # to be stored. Hence we store it as long as one of the module requires it.
                self.previous_module.store_activity += 1 if value else -1
            else:
                self._internal_store_input = value
        elif key == "store_pre_activity" and value is not self.store_pre_activity:
            self.__dict__["store_pre_activity"] = value
            if isinstance(self.next_module, MergeGrowingModule):
                self.next_module.store_input += 1 if value else -1
            else:
                self._internal_store_pre_activity = value
        elif key == "previous_module" or key == "next_module":
            self.__dict__[key] = value
        elif key == "scaling_factor":
            if isinstance(value, torch.Tensor):
                assert value.shape == (1,), "The scaling factor must be a scalar."
                torch.nn.Module.__setattr__(self, key, value)
            else:
                assert isinstance(
                    value, (int, float)
                ), "The scaling factor must be a scalar."
                self.__dict__[key].data[0] = value
                # FIXME: should we not recreate the tensor? (problem with the gradient)
            if self.previous_module is None:
                pass
            elif isinstance(self.previous_module, GrowingModule):
                self.previous_module._scaling_factor_next_module.data[0] = (
                    self.scaling_factor.item()
                )
            elif isinstance(self.previous_module, MergeGrowingModule):
                # self.previous_module.update_scaling_factor(self.scaling_factor)
                pass
            else:
                raise TypeError(
                    f"Previous module must be a GrowingModule or MergeGrowingModule, got {type(self.previous_module)}"
                )
        elif key == "weight":
            self.layer.weight = value
        elif key == "bias":
            self.layer.bias = value
        else:
            # Warning: if you use __dict__ to set an attribute instead of
            # Module.__setattr__, the attribute will not be registered as a
            # parameter of the module ie .parameters() will not return it.
            torch.nn.Module.__setattr__(self, key, value)

    # Forward and storing
    def forward(self, x):
        """
        Forward pass of the module.
        If needed, store the activity and pre-activity tensors.

        Parameters
        ----------
        x: torch.Tensor
            input tensor

        Returns
        -------
        torch.Tensor
            output tensor
        """
        self._tensor_s.updated = False
        self.tensor_m.updated = False
        self.tensor_m_prev.updated = False
        self.cross_covariance.updated = False
        if isinstance(self.previous_module, GrowingModule):
            # TODO: change this condition by using self._allow_growing
            self.tensor_s_growth.updated = False

        if self._internal_store_input:
            self._input = x.detach()

        pre_activity: torch.Tensor = self.layer(x)

        if self._internal_store_pre_activity:
            self._pre_activity = pre_activity
            self._pre_activity.retain_grad()

        return self.post_layer_function(pre_activity)

    def extended_forward(
        self, x: torch.Tensor, x_ext: torch.Tensor | None = None
    ) -> tuple[torch.Tensor, torch.Tensor | None]:
        """
        Forward pass of the module with layer extension and layer update scaled
        according to the scaling factor.
        WARNING: does not store the input and pre-activity tensors.
        WARNING: the scaling factor is squared for the optimal delta and
        linear for the extension. (Instead of linear for the optimal delta and
        squared for the extension as in the theory).

        Parameters
        ----------
        x: torch.Tensor
            input tensor
        x_ext: torch.Tensor | None
            extension tensor

        Returns
        -------
        tuple[torch.Tensor, torch.Tensor]
            output tensor and extension tensor
        """
        pre_activity = self.layer(x)

        # FIXME: should the scaling factor be squared with torch.sign?
        linear_factor = self.scaling_factor**2 * torch.sign(self.scaling_factor)
        sqrt_factor = self.scaling_factor

        if self.optimal_delta_layer is not None:
            pre_activity -= linear_factor * self.optimal_delta_layer(x)

        if self.extended_input_layer:
            if x_ext is None:
                raise ValueError(
                    f"x_ext must be provided got None for {self.name}."
                    f"As the input is extended, an extension is needed."
                )
            pre_activity += sqrt_factor * self.extended_input_layer(x_ext)
        else:
            if x_ext is not None:  # TODO: and is not empty
                warnings.warn(
                    f"x_ext must be None got {x_ext} for {self.name}. As the input is not extended, no extension is needed.",
                    UserWarning,
                )

        if self.extended_output_layer:
            supplementary_pre_activity = (
                self._scaling_factor_next_module * self.extended_output_layer(x)
            )
            supplementary_activity = self.extended_post_layer_function(
                supplementary_pre_activity
            )
        else:
            supplementary_activity = None

        activity = self.post_layer_function(pre_activity)

        return activity, supplementary_activity

    def update_input_size(
        self,
        input_size: tuple[int, ...] | None = None,
        compute_from_previous: bool = False,
        force_update: bool = True,
    ) -> tuple[int, ...] | None:
        """
        Update the input size of the layer. Either according to the parameter or the input currently stored.

        Parameters
        ----------
        input_size: tuple[int, ...] | None
            new input size
        compute_from_previous: bool
            whether to compute the input size from the previous module
            assuming its output size won't be affected by the post-layer function
        force_update: bool
            whether to force the update even if the input size is already set
            (_input_size is not None)

        Returns
        -------
        tuple[int, ...] | None
            updated input size if it could be computed, None otherwise
        """
        raise NotImplementedError

    @property
    def input_size(self) -> tuple[int, ...]:
        if self._input_size is None:
            self.update_input_size()
            if self._input_size is None:
                raise ValueError(
                    f"The input size of the layer {self.name} is not defined."
                )
        return self._input_size

    @input_size.setter
    def input_size(self, value: tuple[int, ...] | None) -> None:
        if value is not None:
            self.update_input_size(value)
        else:
            self._input_size = None

    @property
    def input(self) -> torch.Tensor:
        if self.store_input:
            if self._internal_store_input:
                assert self._input is not None, (
                    "The input is not stored." "Apparently it was not computed yet."
                )
                return self._input
            else:
                assert self.previous_module, (
                    "A previous module is needed to store the input."
                    "Otherwise self._internal_store_input must be set to True."
                )
                return self.previous_module.activity
        else:
            raise ValueError("The input is not stored.")

    @property
    def input_extended(self) -> torch.Tensor:
        """
        Return the input extended ones if the bias is used.

        Returns
        -------
        torch.Tensor
            input extended
        """
        if self.use_bias:
            raise NotImplementedError
        else:
            return self.input

    @property
    def pre_activity(self) -> torch.Tensor:
        if self.store_pre_activity:
            if self._internal_store_pre_activity:
                assert self._pre_activity is not None, (
                    "The pre-activity is not stored."
                    "Apparently it was not computed yet."
                )
                return self._pre_activity
            else:
                assert self.next_module, (
                    "A next module is needed to store the input."
                    "Otherwise self._internal_store_pre_activity must be set to True."
                )
                return self.next_module.input
        else:
            raise ValueError(f"The pre-activity is not stored for {self.name}.")

    # Statistics computation
    def projected_v_goal(self, input_vector: torch.Tensor) -> torch.Tensor:
        """
        Compute the projected gradient of the goal with respect to the activity of the layer.

        dLoss/dA_proj := dLoss/dA - dW B[-1] where A is the pre-activation vector of the
        layer, and dW the optimal delta for the layer

        Parameters
        ----------
        input_vector: torch.Tensor of shape (n_samples, in_features)
            input vector B[-1]

        Returns
        -------
        torch.Tensor
            projected gradient of the goal with respect to the activity of the next layer
            dLoss/dA - dW B[-1]
        """
        assert self.optimal_delta_layer, (
            "The optimal delta layer is not computed."
            "Therefore the projected gradient cannot be computed."
        )
        return self.pre_activity.grad - self.optimal_delta_layer(input_vector)

    def compute_s_update(self) -> tuple[torch.Tensor, int]:
        """
        Compute the update of the tensor S. Should be added to the type of layer.

        Returns
        -------
        torch.Tensor
            update of the tensor S
        int
            number of samples used to compute the update
        """
        raise NotImplementedError

    @property
    def tensor_s(self) -> TensorStatistic:
        """
        Return the tensor S of the layer.
        Either the tensor S computed locally or the tensor S of the previous merge layer.

        Returns
        -------
        TensorStatistic
            tensor S
        """
        if isinstance(self.previous_module, MergeGrowingModule):
            return self.previous_module.tensor_s
        else:
            return self._tensor_s

    @property
    def tensor_s_growth(self):
        """
        Redirect to the tensor S of the previous module.
        """
        if self.previous_module is None:
            raise ValueError(
                f"No previous module for {self.name}. Thus S growth is not defined."
            )
        elif isinstance(self.previous_module, GrowingModule):
            return self.previous_module.tensor_s
        elif isinstance(self.previous_module, MergeGrowingModule):
            raise NotImplementedError(
                f"S growth is not implemented for module preceded by an MergeGrowingModule."
                f" (error in {self.name})"
            )
        else:
            raise NotImplementedError(
                f"S growth is not implemented yet for {type(self.previous_module)} as previous module."
            )

    @tensor_s_growth.setter
    def tensor_s_growth(self, value) -> None:
        """
        Allow to set the tensor_s_growth but has no effect.
        """
        raise AttributeError(
            f"You tried to set tensor_s_growth of a GrowingModule (name={self.name})."
            "This is not allowed because tensor_s_growth refers to the previous module's tensor_s, not the current module's tensor_s."
        )

    def compute_m_update(
        self, desired_activation: torch.Tensor | None = None
    ) -> tuple[torch.Tensor, int]:
        """
        Compute the update of the tensor M. Should be added to the type of layer.

        Parameters
        ----------
        desired_activation: torch.Tensor | None
            desired variation direction of the output  of the layer

        Returns
        -------
        torch.Tensor
            update of the tensor M
        int
            number of samples used to compute the update
        """
        raise NotImplementedError

    def compute_m_prev_update(
        self, desired_activation: torch.Tensor | None = None
    ) -> tuple[torch.Tensor, int]:
        """
        Compute the update of the tensor M_{-2} := dA B[-2]^T.

        Parameters
        ----------
        desired_activation: torch.Tensor | None
            desired variation direction of the output  of the layer

        Returns
        -------
        torch.Tensor
            update of the tensor M_{-2}
        int
            number of samples used to compute the update
        """
        raise NotImplementedError

    def compute_cross_covariance_update(self) -> tuple[torch.Tensor, int]:
        """
        Compute the update of the tensor C := B[-1] B[-2]^T.

        Returns
        -------
        torch.Tensor
            update of the tensor C
        int
            number of samples used to compute the update
        """
        raise NotImplementedError

    def compute_n_update(self):
        """
        Compute the update of the tensor N. Should be added to the type of layer.

        Returns
        -------
        torch.Tensor
            update of the tensor N
        """
        raise NotImplementedError

    @property
    def tensor_n(self) -> torch.Tensor:
        """
        Compute the tensor N for the layer with the current M_{-2}, C and optimal delta.

        Returns
        -------
        torch.Tensor
            N
        """
        raise NotImplementedError

    # Layer edition
    def layer_of_tensor(
        self, weight: torch.Tensor, bias: torch.Tensor | None = None
    ) -> torch.nn.Linear:
        """
        Create a layer with the same characteristics (excepted the shape)
         with weight as parameter and bias as bias.

        Parameters
        ----------
        weight: torch.Tensor
            weight of the layer
        bias: torch.Tensor | None
            bias of the layer

        Returns
        -------
        torch.nn.Linear
            layer with the same characteristics
        """
        raise NotImplementedError

    def add_parameters(self, **kwargs) -> None:
        """
        Grow the module by adding new parameters to the layer.

        Parameters
        ----------
        kwargs: dict
            typically include the values of the new parameters to add to the layer
        """
        raise NotImplementedError

    def layer_in_extension(self, weight: torch.Tensor) -> None:
        """
        Extend the layer with the parameters of layer assuming
        that the input of the layer is extended but not the output.

        Parameters
        ----------
        weight: torch.Tensor
            weight of the extension
        """
        raise NotImplementedError

    def layer_out_extension(
        self, weight: torch.Tensor, bias: torch.Tensor | None = None
    ) -> None:
        """
        Extend the layer with the parameters of layer assuming
        that the output of the layer is extended but not the input.

        Parameters
        ----------
        weight: torch.Tensor
            weight of the extension
        bias: torch.Tensor | None
            bias of the extension if needed
        """
        raise NotImplementedError

    def parameter_step(
        self, delta_weights: torch.Tensor, delta_biases: torch.Tensor | None = None
    ) -> None:
        """
        Update the parameters of the layer with the given deltas.

        Parameters
        ----------
        delta_weights: torch.Tensor
            delta values for the weights
        delta_biases: torch.Tensor | None
            delta values for the biases, if None, the biases are not updated
        """
        self.layer.weight.data += delta_weights
        if delta_biases is not None:
            self.layer.bias.data += delta_biases

    def _sub_select_added_output_dimension(self, keep_neurons: int) -> None:
        """
        Select the first `keep_neurons` neurons of the optimal added output dimension.

        Parameters
        ----------
        keep_neurons: int
            number of neurons to keep
        """
        raise NotImplementedError

    def sub_select_optimal_added_parameters(
        self,
        keep_neurons: int,
        sub_select_previous: bool = True,
    ) -> None:
        """
        Select the first keep_neurons neurons of the optimal added parameters
        linked to this layer.

        Parameters
        ----------
        keep_neurons: int
            number of neurons to keep
        sub_select_previous: bool
            if True, sub-select the previous layer added parameters as well
        """
        raise NotImplementedError

    def _apply_output_changes(
        self, scaling_factor: float | torch.Tensor | None = None, extension_size: int = 0
    ) -> None:
        """
        Extend the layer output with the current layer output extension,
        with the scaling factor of the next module if no scaling factor is provided.

        Parameters
        ----------
        scaling_factor: float | torch.Tensor
            scaling factor to apply to the optimal delta
        """
        if scaling_factor is None:
            scaling_factor = self._scaling_factor_next_module
        else:
            if isinstance(scaling_factor, (int, float, np.number)):
                scaling_factor = torch.tensor(scaling_factor, device=self.device)
            if not (
                abs(scaling_factor.item() - self._scaling_factor_next_module.item())
                < 1e-4
            ):
                warnings.warn(
                    f"Scaling factor {scaling_factor} is different from the one "
                    f"used during the extended_forward {self._scaling_factor_next_module}."
                )
        if extension_size > 0 or self.extended_output_layer is not None:
            assert isinstance(self.extended_output_layer, torch.nn.Module), (
                f"The layer {self.name} has no output extension but an"
                f" extension of size {extension_size} was requested."
            )
            self.layer_out_extension(
                weight=scaling_factor * self.extended_output_layer.weight,
                bias=(
                    scaling_factor * self.extended_output_layer.bias
                    if self.extended_output_layer.bias is not None
                    else None
                ),
            )

            if isinstance(self.post_layer_function, torch.nn.Sequential):
                for module in self.post_layer_function:
                    if hasattr(module, "grow"):
                        module.grow(extension_size)
            elif hasattr(self.post_layer_function, "grow"):
                self.post_layer_function.grow(extension_size)

    def apply_change(
        self,
        scaling_factor: float | torch.Tensor | None = None,
        apply_previous: bool = True,
        apply_delta: bool = True,
        apply_extension: bool = True,
        extension_size: int | None = None,
    ) -> None:
        """
        Apply the optimal delta and extend the layer with current
        optimal delta and layer extension with the current scaling factor.
        This means that the layer input is extended with the current layer output
        extension and the previous layer output is extended with the previous layer
        output extension both scaled by the current scaling factor.
        This also means that the layer output is not extended.

        Parameters
        ----------
        scaling_factor: float | torch.Tensor | None
            scaling factor to apply to the optimal delta,
             if None use the current scaling factor
        apply_previous: bool
            if True apply the change to the previous layer, by default True
        apply_delta: bool
            if True apply the optimal delta to the layer, by default True
        apply_extension: bool
            if True apply the extension to the layer, by default True
        extension_size: int | None
            size of the extension to apply, by default None and get automatically
            determined using `self.eigenvalues_extension.shape[0]`
        """
        # print(f"==================== Applying change to {self.name} ====================")
        if scaling_factor is not None:
            self.scaling_factor = scaling_factor  # type: ignore
            # this type problem is due to the use of the setter to change the scaling factor
        linear_factor = self.scaling_factor**2 * torch.sign(self.scaling_factor)
        sqrt_factor = self.scaling_factor
        if apply_delta and self.optimal_delta_layer is not None:
            self.parameter_step(
                delta_weights=-linear_factor * self.optimal_delta_layer.weight.data,
                delta_biases=(
                    -linear_factor * self.optimal_delta_layer.bias.data
                    if self.optimal_delta_layer.bias is not None
                    else None
                ),
            )
        if apply_extension:
            if self.extended_input_layer:
                assert self.extended_input_layer.bias is None or torch.allclose(
                    self.extended_input_layer.bias,
                    torch.zeros_like(self.extended_input_layer.bias),
                ), "The bias of the input extension must be null."
                if self.scaling_factor == 0:
                    warnings.warn(
                        "The scaling factor is null. The input extension will have no effect."
                    )
                self.layer_in_extension(
                    weight=sqrt_factor * self.extended_input_layer.weight
                )

            if apply_previous and self.previous_module is not None:
                if isinstance(self.previous_module, GrowingModule):
                    if self.previous_module.extended_output_layer is not None:
                        if extension_size is None:
                            assert self.eigenvalues_extension is not None, (
                                "We need to determine the size of the extension but "
                                "it was not given as parameter nor could be automatically "
                                "determined as self.eigenvalues_extension is None"
                                f"(Error occurred in {self.name})"
                            )
                            extension_size = self.eigenvalues_extension.shape[0]
                    else:
                        if extension_size is None:
                            extension_size = 0
                        elif extension_size > 0:
                            raise ValueError(
                                f"The layer {self.name} has no input extension but an"
                                f" extension of size {extension_size} was requested."
                            )
                    self.previous_module._apply_output_changes(
                        scaling_factor=self.scaling_factor,
                        extension_size=extension_size,
                    )
                elif isinstance(self.previous_module, MergeGrowingModule):
                    raise NotImplementedError  # TODO
                else:
                    raise NotImplementedError

            # Update the size of the previous and next modules
            if isinstance(self.previous_module, MergeGrowingModule):
                self.previous_module.update_size()
            if isinstance(self.next_module, MergeGrowingModule):
                self.next_module.update_size()

    # Optimal update computation
    def compute_optimal_delta(
        self,
        update: bool = True,
        dtype: torch.dtype = torch.float32,
        force_pseudo_inverse: bool = False,
    ) -> tuple[torch.Tensor, torch.Tensor | None, torch.Tensor | float]:
        """
        Compute the optimal delta for the layer using current S and M tensors.

        dW* = M S[-1]^-1 (if needed we use the pseudo-inverse)

        Compute dW* (and dBias* if needed) and update the optimal_delta_layer attribute.
        L(A + gamma * B * dW) = L(A) - gamma * d + o(gamma)
        where d is the first order decrease and gamma the scaling factor.

        Parameters
        ----------
        update: bool
            if True update the optimal delta layer attribute and the first order decrease
        dtype: torch.dtype
            dtype for S and M during the computation
        force_pseudo_inverse: bool
            if True, use the pseudo-inverse to compute the optimal delta even if the
            matrix is invertible

        Returns
        -------
        tuple[torch.Tensor, torch.Tensor | None, torch.Tensor | float]
            optimal delta for the weights, the biases if needed and the first order decrease
        """
        tensor_s = self.tensor_s()
        tensor_m = self.tensor_m()

        self.delta_raw, self.parameter_update_decrease = optimal_delta(
            tensor_s, tensor_m, dtype=dtype, force_pseudo_inverse=force_pseudo_inverse
        )

        if self.use_bias:
            delta_weight = self.delta_raw[:, :-1]
            delta_bias = self.delta_raw[:, -1]
        else:
            delta_weight = self.delta_raw
            delta_bias = None

        delta_weight = delta_weight.reshape(*self.weight.shape)

        if update:
            self.optimal_delta_layer = self.layer_of_tensor(delta_weight, delta_bias)
        return delta_weight, delta_bias, self.parameter_update_decrease

    def _auxiliary_compute_alpha_omega(
        self,
        numerical_threshold: float = 1e-15,
        statistical_threshold: float = 1e-3,
        maximum_added_neurons: int | None = None,
        dtype: torch.dtype = torch.float32,
        use_projected_gradient: bool = True,
    ) -> tuple[torch.Tensor, torch.Tensor, torch.Tensor]:
        """
        Auxiliary function to compute the optimal added parameters (alpha, omega, k)

        Parameters
        ----------
        numerical_threshold: float
            threshold to consider an eigenvalue as zero in the square root of the inverse of S
        statistical_threshold: float
            threshold to consider an eigenvalue as zero in the SVD of S{-1/2} N
        maximum_added_neurons: int | None
            maximum number of added neurons, if None all significant neurons are kept
        dtype: torch.dtype
            dtype for S and N during the computation
        use_projected_gradient: bool
            whereas to use the projected gradient ie `tensor_n` or the raw `tensor_m`

        Returns
        -------
        tuple[torch.Tensor, torch.Tensor, torch.Tensor]
            optimal added weights alpha, omega and eigenvalues lambda
        """
        if use_projected_gradient:
            matrix_n = self.tensor_n
        else:
            matrix_n = -self.tensor_m_prev()
        # It seems that sometimes the tensor N is not accessible.
        # I have no idea why this occurs sometimes.

        assert self.previous_module, (
            f"No previous module for {self.name}."
            "Therefore neuron addition is not possible."
        )
        matrix_s = self.tensor_s_growth()

        saved_dtype = matrix_s.dtype
        if matrix_n.dtype != dtype:
            matrix_n = matrix_n.to(dtype=dtype)
        if matrix_s.dtype != dtype:
            matrix_s = matrix_s.to(dtype=dtype)
        alpha, omega, eigenvalues_extension = compute_optimal_added_parameters(
            matrix_s=matrix_s,
            matrix_n=matrix_n,
            numerical_threshold=numerical_threshold,
            statistical_threshold=statistical_threshold,
            maximum_added_neurons=maximum_added_neurons,
        )

        alpha = alpha.to(dtype=saved_dtype)
        omega = omega.to(dtype=saved_dtype)
        eigenvalues_extension = eigenvalues_extension.to(dtype=saved_dtype)

        return alpha, omega, eigenvalues_extension

    def compute_optimal_added_parameters(
        self,
        numerical_threshold: float = 1e-15,
        statistical_threshold: float = 1e-3,
        maximum_added_neurons: int | None = None,
        update_previous: bool = True,
        dtype: torch.dtype = torch.float32,
        use_projected_gradient: bool = True,
    ) -> tuple[torch.Tensor, torch.Tensor | None, torch.Tensor, torch.Tensor]:
        """
        Compute the optimal added parameters to extend the input layer.
        Update the extended_input_layer and the eigenvalues_extension.

        Parameters
        ----------
        numerical_threshold: float
            threshold to consider an eigenvalue as zero in the square root of the inverse of S
        statistical_threshold: float
            threshold to consider an eigenvalue as zero in the SVD of S{-1/2} N
        maximum_added_neurons: int | None
            maximum number of added neurons, if None all significant neurons are kept
        update_previous: bool
            whether to change the previous layer extended_output_layer
        dtype: torch.dtype
            dtype for S and N during the computation
        use_projected_gradient: bool
            whereas to use the projected gradient ie `tensor_n` or the raw `tensor_m`

        Returns
        -------
        tuple[torch.Tensor, torch.Tensor | None, torch.Tensor, torch.Tensor]
            optimal added weights alpha weights, alpha bias, omega and eigenvalues lambda
        """
        raise NotImplementedError

    @property
    def first_order_improvement(self) -> torch.Tensor:
        """
        Get the first order improvement of the block.

        Returns
        -------
        torch.Tensor
            first order improvement
        """
        assert self.parameter_update_decrease is not None, (
            "The first order improvement is not computed. "
            "Use compute_optimal_delta before."
        )
        if self.eigenvalues_extension is not None:
            return (
                self.parameter_update_decrease
                + self.activation_gradient * (self.eigenvalues_extension**2).sum()
            )
        else:
            return self.parameter_update_decrease

    def compute_optimal_updates(
        self,
        numerical_threshold: float = 1e-10,
        statistical_threshold: float = 1e-5,
        maximum_added_neurons: int | None = None,
        update_previous: bool = True,
        dtype: torch.dtype = torch.float32,
        use_projected_gradient: bool = True,
    ) -> tuple[torch.Tensor, torch.Tensor | None]:
        """
        Compute the optimal update  and additional neurons.

        Parameters
        ----------
        numerical_threshold: float
            threshold to consider an eigenvalue as zero in the square root of the inverse of S
        statistical_threshold: float
            threshold to consider an eigenvalue as zero in the SVD of S{-1/2} N
        maximum_added_neurons: int | None
            maximum number of added neurons, if None all significant neurons are kept
        update_previous: bool
            whether to change the previous layer extended_output_layer
        dtype: torch.dtype
            dtype for the computation of the optimal delta and added parameters
        use_projected_gradient: bool
            whereas to use the projected gradient ie `tensor_n` or the raw `tensor_m`

        Returns
        -------
        tuple[torch.Tensor, torch.Tensor | None]
            optimal extension for the previous layer (weights and biases)
        """
        self.compute_optimal_delta(dtype=dtype)

        if self.previous_module is None:
            return  # FIXME: change the definition of the function
        elif isinstance(self.previous_module, GrowingModule):
            alpha_weight, alpha_bias, _, _ = self.compute_optimal_added_parameters(
                numerical_threshold=numerical_threshold,
                statistical_threshold=statistical_threshold,
                maximum_added_neurons=maximum_added_neurons,
                update_previous=update_previous,
                dtype=dtype,
                use_projected_gradient=use_projected_gradient,
            )
            return alpha_weight, alpha_bias
        elif isinstance(self.previous_module, MergeGrowingModule):
            raise NotImplementedError  # TODO
        else:
            raise NotImplementedError

    def init_computation(self) -> None:
        """
        Initialize the computation of the optimal added parameters.
        """
        self.store_input = True
        self.store_pre_activity = True
        self.tensor_s.init()
        self.tensor_m.init()
        if self.previous_module is None:
            return
        elif isinstance(self.previous_module, GrowingModule):
            self.previous_module.store_input = True
            self.tensor_m_prev.init()
            self.cross_covariance.init()
            self.tensor_s_growth.init()
        elif isinstance(self.previous_module, MergeGrowingModule):
            self.previous_module.init_computation()
        else:
            raise NotImplementedError

    def update_computation(self) -> None:
        """
        Update the computation of the optimal added parameters.
        """
        self.tensor_s.update()
        self.tensor_m.update()
        if self.previous_module is None:
            return
        elif isinstance(self.previous_module, GrowingModule):
            self.tensor_m_prev.update()
            self.cross_covariance.update()
            self.tensor_s_growth.update()
        elif isinstance(self.previous_module, MergeGrowingModule):
            self.previous_module.update_computation()
        else:
            raise NotImplementedError

    def reset_computation(self) -> None:
        """
        Reset the computation of the optimal added parameters.
        """
        self.store_input = False
        self.store_pre_activity = False
        self.tensor_s.reset()
        self.tensor_m.reset()
        if self.previous_module is None:
            return
        elif isinstance(self.previous_module, GrowingModule):
            self.tensor_m_prev.reset()
            self.cross_covariance.reset()
            self.tensor_s_growth.reset()
        elif isinstance(self.previous_module, MergeGrowingModule):
            self.previous_module.reset_computation()
        else:
            raise NotImplementedError

    def delete_update(
        self,
        include_previous: bool = True,
        include_output: bool = False,
    ) -> None:
        """
        Delete the updates of the layer:
        - optimal_delta_layer
        - extended_input_layer and associated extensions

        By default, we do not delete the extended_output_layer of this layer because it
        could be required by the next layer.

        Parameters
        ----------
        include_previous: bool
            if True delete the extended_output_layer of the previous layer
        include_output: bool
            if True delete the extended_output_layer of this layer,
            warning: this does not delete the extended_input_layer of the next layer
        """
        self.optimal_delta_layer = None
        self.scaling_factor = 0.0  # type: ignore
        # this type problem is due to the use of the setter to change the scaling factor
        self.parameter_update_decrease = None
        self.eigenvalues_extension = None
        self._pre_activity = None
        self._input = None

        # delete extended_output_layer
        if include_output:
            self.extended_output_layer = None

        # delete previous module extended_output_layer
        if self.extended_input_layer is not None:
            # delete extended_input_layer
            self.extended_input_layer = None
            if self.previous_module is not None:
                # normal behavior
                if include_previous:
                    if isinstance(self.previous_module, GrowingModule):
                        self.previous_module.extended_output_layer = None
                    elif isinstance(self.previous_module, MergeGrowingModule):
                        raise NotImplementedError  # TODO
                        # two options for future implementation:
                        # 1. Do nothing(ie replace raise NotImplementedError by return or
                        # a warning) and let the user fully in charge of deleting the
                        # associated extensions.
                        # 2. Delete associated extension ie all previous extended output,
                        # all parallel extended input and maybe more as we could have
                        # skip connections...

                    else:
                        raise TypeError(
                            f"Unexpected type for previous_module of {self.name}"
                            f"got {type(self.previous_module)} instead of GrowingModule "
                            f"or MergeGrowingModule."
                        )
                # risky behavior
                else:  # include_previous is False
                    if isinstance(self.previous_module, GrowingModule):
                        if self.previous_module.extended_output_layer is not None:
                            warnings.warn(
                                f"The extended_input_layer of {self.name} has been"
                                f" deleted. However, the extended_output_layer associated "
                                f"stored in the previous module named "
                                f"{self.previous_module.name} has not been deleted."
                                "This may lead to errors when using extended_forward.",
                                UserWarning,
                            )
                        # otherwise it is ok as user already deleted the extended_output_layer
                    elif isinstance(self.previous_module, MergeGrowingModule):
                        return
                        # the user intentionally decided to take care of deletion of the
                        # other extensions we do not raise a warning (in contrast with the
                        # GrowingModule case) as  this is way more likely to happen
                        # with MergeGrowingModule
                    else:
                        raise TypeError(
                            f"Unexpected type for previous_module of {self.name}"
                            f"got {type(self.previous_module)} instead of GrowingModule "
                            f"or MergeGrowingModule."
                        )
            # incorrect behavior
            else:  # self.previous_module is None
                warnings.warn(
                    f"The extended_input_layer of {self.name} has been deleted."
                    "However, no previous module is associated with this layer."
                    "Therefore, no extended_output_layer has been deleted."
                    "This is not supposed to happen as to grow a layer a previous "
                    "module is needed.",
                    UserWarning,
                )

    def weights_statistics(self) -> dict[str, dict[str, float]]:
        """
        Get the statistics of the weights in the growing layer.

        Returns
        -------
        dict[str, dict[str, float]]
            A dictionary where keys are weights names and
            values are dictionaries of weight statistics.
        """
        layer_stats = {
<<<<<<< HEAD
            "weight": tensor_statistics(self.layer.weight),
        }
        if self.layer.bias is not None:
            layer_stats["bias"] = tensor_statistics(self.layer.bias)

        return layer_stats

    def scale_parameter_update(self, scale: float) -> None:
        """
        Scale the parameter update by a given factor.
        This means scaling the optimal delta and the parameter_update_decrease.

        Parameters
        ----------
        scale : float
            The factor by which to scale the parameter update.
        """
        if self.optimal_delta_layer is not None:
            self.scale_layer(self.optimal_delta_layer, scale)
            if self.parameter_update_decrease is not None:
                self.parameter_update_decrease *= scale

    @staticmethod
    def scale_layer(layer: torch.nn.Module, scale: float) -> torch.nn.Module:
        """
        Scale the weights and biases of a given layer by a specified factor.

        Parameters
        ----------
        layer : torch.nn.Module
            The layer whose parameters are to be scaled.
        scale : float
            The factor by which to scale the layer's parameters.

        Returns
        -------
        torch.nn.Module
            The layer with scaled parameters.
        """
        if hasattr(layer, "weight") and layer.weight is not None:
            layer.weight.data *= scale
        if hasattr(layer, "bias") and layer.bias is not None:
            layer.bias.data *= scale
        return layer

    def scale_layer_extension(
        self,
        scale: float | None,
        scale_output: float | None,
        scale_input: float | None,
    ) -> None:
        """
        Scale the layer extension by a given factor.
        This means scaling the extended_input_layer, the extended_output_layer and
        the eigenvalues_extension.
        However as the eigenvalues_extension will be squared they will be
        scaled by sqrt(scale_input * scale_output).

        Parameters
        ----------
        scale : float | None
            The factor by which to scale the layer extension.
            If not None, replace both scale_input and scale_output
            if they are not None.
        scale_output : float | None
            The factor by which to scale the layer output extension.
        scale_input : float | None
            The factor by which to scale the layer input extension.
            If not None, scale must be None.
        """
        scales: list[float | None] = [scale_output, scale_input]  # type: ignore
        for i, specific_scale in enumerate(scales):
            if specific_scale is None:
                assert (
                    scale is not None
                ), "scale can't be None if scale_input or scale_output is None."
                scales[i] = scale
        assert all(isinstance(s, float) for s in scales)
        scales: list[float]
        self.eigenvalues_extension *= (scales[0] * scales[1]) ** 0.5
        if self.extended_output_layer is not None:
            self.scale_layer(self.extended_output_layer, scales[0])
        if (
            self.previous_module is not None
            and self.previous_module.extended_output_layer is not None
        ):
            self.scale_layer(self.previous_module.extended_output_layer, scales[1])

    def normalise_optimal_updates(self, std_target: float | None = None) -> None:
        """
        Normalise the optimal updates so that the standard deviation of the
        weights of the updates is equal to std_target.
        If std_target is None, we use the standard deviation of the weights of the layer.
        If the layer has no weights, we aim to have a std of 1 / sqrt(in_features).

        Let s the target standard deviation then:
        - optimal_delta_layer is scaled to have a std of s (so
        by s / std(optimal_delta_layer))
        - extended_input_layer is scaled to have a std of s (so
        by s / std(extended_input_layer))
        - extended_output_layer is scaled to match the scaling of the extended_input_layer
        and the optimal_delta_layer (so by std(extended_input_layer) / std(optimal_delta_layer))
        """
        # Determine target standard deviation
        if std_target is None:
            if hasattr(self.layer, "weight") and self.layer.weight is not None:
                std_target = self.layer.weight.std().item()
            else:
                # Use 1 / sqrt(in_features) as default
                std_target = 1.0 / (self.in_features**0.5)

        # Track scaling factors for extensions
        delta_scale = 1.0
        input_extension_scale = 1.0

        # Get current standard deviations and calculate scaling factors
        if self.optimal_delta_layer is not None and hasattr(
            self.optimal_delta_layer, "weight"
        ):
            current_std = self.optimal_delta_layer.weight.std().item()
            if current_std > 0:
                delta_scale = std_target / current_std

        if self.extended_input_layer is not None and hasattr(
            self.extended_input_layer, "weight"
        ):
            current_std = self.extended_input_layer.weight.std().item()
            if current_std > 0:
                input_extension_scale = std_target / current_std

        # Calculate output extension scale to maintain relationship
        output_extension_scale = (
            input_extension_scale / delta_scale if delta_scale > 0 else 1.0
        )

        # Apply scaling using existing methods
        if self.optimal_delta_layer is not None and delta_scale != 1.0:
            self.scale_parameter_update(delta_scale)

        if self.extended_input_layer is not None or (
            self.previous_module is not None
            and hasattr(self.previous_module, "extended_output_layer")
            and self.previous_module.extended_output_layer is not None
        ):
            self.scale_layer_extension(
                scale=None,
                scale_output=output_extension_scale,
                scale_input=input_extension_scale,
            )

    def create_layer_in_extension(self, extension_size: int) -> None:
        """
        Create the layer input extension of given size.

        Parameters
        ----------
        extension_size: int
            size of the extension to create
        """
        raise NotImplementedError

    def create_layer_out_extension(self, extension_size: int) -> None:
        """
        Create the layer output extension of given size.

        Parameters
        ----------
        extension_size: int
            size of the extension to create
        """
        raise NotImplementedError

    @torch.no_grad()
    def copy_uniform_initialization(
        self,
        tensor: torch.Tensor,
        fan_in: int,
        layer_part: str = "weight",
    ) -> torch.Tensor:
        """
        Initialize the tensor with a uniform law with bounds
        -sqrt(std(W)), sqrt(std(W))
        where std(W) is the empirical variance of the weights of the layer
        if the layer has weights, otherwise use
        -1 / sqrt(fan_in), 1 / sqrt(fan_in)
        where fan_in is the number of input features of the
        extension.
        """
        # Get the standard deviation from the main layer weights
        if (
            hasattr(self.layer, layer_part)
            and getattr(self.layer, layer_part) is not None
        ):
            std_dev = getattr(self.layer, layer_part).std().item()
        else:
            # Fallback to Xavier uniform initialization bounds
            std_dev = 1.0 / (fan_in**0.5)

        # Initialize with uniform distribution
        bound = std_dev**0.5
        torch.nn.init.uniform_(tensor, -bound, bound)

        return tensor

    @staticmethod
    def get_fan_in_from_layer(layer: torch.nn.Module) -> int:
        """
        Get the fan_in (number of input features) from a given layer.

        Parameters
        ----------
        layer: torch.nn.Module
            layer to get the fan_in from

        Returns
        -------
        int
            fan_in of the layer
        """
        raise NotImplementedError

    @torch.no_grad()
    def create_layer_extensions(
        self,
        extension_size: int,
        output_extension_size: int | None = None,
        input_extension_size: int | None = None,
        output_extension_init: str = "copy_uniform",
        input_extension_init: str = "copy_uniform",
    ) -> None:
        """
        Create the layer input and output extensions of given sizes.
        Allow to have different sizes for input and output extensions,
        this is useful for example is you connect a convolutional layer
        to a linear layer.

        Parameters
        ----------
        extension_size: int
            size of the extension to create
        output_extension_size: int | None
            size of the output extension to create, if None use extension_size
        input_extension_size: int | None
            size of the input extension to create, if None use extension_size
        """
        if output_extension_size is None:
            output_extension_size = extension_size
        if input_extension_size is None:
            input_extension_size = extension_size
        assert isinstance(self.previous_module, GrowingModule), (
            f"The layer {self.name} has no previous module."
            "Therefore, neuron addition is not possible."
        )
        self.previous_module.create_layer_out_extension(output_extension_size)
        self.create_layer_in_extension(input_extension_size)

        def zeros_(tensor: torch.Tensor, *_, **__) -> None:
            torch.nn.init.zeros_(tensor)

        known_inits = {
            "none": lambda *_, **__: None,
            "copy_uniform": self.copy_uniform_initialization,
            "zeros": zeros_,
            # Future initializations can be added here
        }

        for init in (output_extension_init, input_extension_init):
            if init not in known_inits:
                raise ValueError(
                    f"Unknown initialization method '{init}'. "
                    f"Available methods are: {list(known_inits.keys())}."
                )

        # Initialize input extension
        layer_to_init = self.extended_input_layer
        assert isinstance(layer_to_init, torch.nn.Module), (
            f"The layer {self.name} has no input extension."
            "Therefore, it can't be initialized."
        )
        init = input_extension_init

        known_inits[init](layer_to_init.weight, self.get_fan_in_from_layer(layer_to_init))
        if layer_to_init.bias is not None:
            known_inits[init](
                layer_to_init.bias, self.get_fan_in_from_layer(layer_to_init)
            )

        # Initialize output extension
        layer_to_init = self.previous_module.extended_output_layer
        assert isinstance(layer_to_init, torch.nn.Module), (
            f"The previous layer {self.previous_module.name} has no output extension."
            "Therefore, it can't be initialized."
        )
        init = output_extension_init
        known_inits[init](
            layer_to_init.weight, self.previous_module.in_features, layer_part="weight"
        )
        if layer_to_init.bias is not None:
            known_inits[init](
                layer_to_init.bias, self.previous_module.in_features, layer_part="bias"
            )

=======
            "weight": compute_tensor_stats(self.layer.weight),
        }
        if self.layer.bias is not None:
            layer_stats["bias"] = compute_tensor_stats(self.layer.bias)

        return layer_stats

>>>>>>> 65b23882

if __name__ == "__main__":
    help(GrowingModule)<|MERGE_RESOLUTION|>--- conflicted
+++ resolved
@@ -7,11 +7,7 @@
 from gromo.config.loader import load_config
 from gromo.utils.tensor_statistic import TensorStatistic
 from gromo.utils.tools import compute_optimal_added_parameters, optimal_delta
-<<<<<<< HEAD
-from gromo.utils.utils import get_correct_device, tensor_statistics
-=======
 from gromo.utils.utils import compute_tensor_stats, get_correct_device
->>>>>>> 65b23882
 
 
 class MergeGrowingModule(torch.nn.Module):
@@ -30,7 +26,6 @@
         device: torch.device | None = None,
         name: str | None = None,
     ) -> None:
-
         super(MergeGrowingModule, self).__init__()
         self._name = name
         self.name = (
@@ -950,9 +945,9 @@
     def input(self) -> torch.Tensor:
         if self.store_input:
             if self._internal_store_input:
-                assert self._input is not None, (
-                    "The input is not stored." "Apparently it was not computed yet."
-                )
+                assert (
+                    self._input is not None
+                ), "The input is not stored.Apparently it was not computed yet."
                 return self._input
             else:
                 assert self.previous_module, (
@@ -982,10 +977,9 @@
     def pre_activity(self) -> torch.Tensor:
         if self.store_pre_activity:
             if self._internal_store_pre_activity:
-                assert self._pre_activity is not None, (
-                    "The pre-activity is not stored."
-                    "Apparently it was not computed yet."
-                )
+                assert (
+                    self._pre_activity is not None
+                ), "The pre-activity is not stored.Apparently it was not computed yet."
                 return self._pre_activity
             else:
                 assert self.next_module, (
@@ -1785,11 +1779,10 @@
             values are dictionaries of weight statistics.
         """
         layer_stats = {
-<<<<<<< HEAD
-            "weight": tensor_statistics(self.layer.weight),
+            "weight": compute_tensor_stats(self.layer.weight),
         }
         if self.layer.bias is not None:
-            layer_stats["bias"] = tensor_statistics(self.layer.bias)
+            layer_stats["bias"] = compute_tensor_stats(self.layer.bias)
 
         return layer_stats
 
@@ -2088,15 +2081,6 @@
                 layer_to_init.bias, self.previous_module.in_features, layer_part="bias"
             )
 
-=======
-            "weight": compute_tensor_stats(self.layer.weight),
-        }
-        if self.layer.bias is not None:
-            layer_stats["bias"] = compute_tensor_stats(self.layer.bias)
-
-        return layer_stats
-
->>>>>>> 65b23882
 
 if __name__ == "__main__":
     help(GrowingModule)