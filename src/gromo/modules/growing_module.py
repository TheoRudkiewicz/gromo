--- conflicted
+++ resolved
@@ -532,36 +532,24 @@
         self.layer: torch.nn.Module = layer.to(self.device)
         self.post_layer_function: torch.nn.Module = post_layer_function.to(self.device)
         if extended_post_layer_function is None:
-<<<<<<< HEAD
-            self.extended_post_layer_function = post_layer_function
-=======
             self.extended_post_layer_function = self.post_layer_function
->>>>>>> 44b10d72
         else:
             self.extended_post_layer_function = extended_post_layer_function.to(
                 self.device
             )
-<<<<<<< HEAD
-        if isinstance(extended_post_layer_function, torch.nn.Sequential):
-            for module in extended_post_layer_function:
-=======
         if isinstance(self.extended_post_layer_function, torch.nn.Sequential):
             for module in self.extended_post_layer_function:
->>>>>>> 44b10d72
                 if hasattr(module, "num_features"):
                     warnings.warn(
                         f"Warning in {self.name}: The extended post layer "
                         f"function may get a variable input size."
                     )
-<<<<<<< HEAD
-=======
         elif hasattr(self.extended_post_layer_function, "num_features"):
             warnings.warn(
                 f"Warning in {self.name}: The extended post layer "
                 f"function may get a variable input size."
             )
 
->>>>>>> 44b10d72
         self._allow_growing = allow_growing
         assert not self._allow_growing or isinstance(
             previous_module, (GrowingModule, MergeGrowingModule)
@@ -1218,11 +1206,8 @@
             for module in self.post_layer_function:
                 if hasattr(module, "grow"):
                     module.grow(extension_size)
-<<<<<<< HEAD
-=======
         elif hasattr(self.post_layer_function, "grow"):
             self.post_layer_function.grow(extension_size)
->>>>>>> 44b10d72
 
     def apply_change(
         self,
@@ -1296,11 +1281,7 @@
                 if isinstance(self.previous_module, GrowingModule):
                     self.previous_module._apply_output_changes(
                         scaling_factor=self.scaling_factor,
-<<<<<<< HEAD
-                        extension_size=self.eigenvalues_extension.shape[0],
-=======
                         extension_size=extension_size,
->>>>>>> 44b10d72
                     )
                 elif isinstance(self.previous_module, MergeGrowingModule):
                     raise NotImplementedError  # TODO
