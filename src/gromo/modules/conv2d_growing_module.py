--- conflicted
+++ resolved
@@ -485,13 +485,6 @@
         if input_size is not None:
             new_size = tuple(input_size)
         elif self.store_input and self.input is not None:
-<<<<<<< HEAD
-            new_size = tuple(self.input.shape[-2:])
-            assert (
-                isinstance(new_size, tuple) and len(new_size) == 2
-            ), f"The input size should be a tuple of two integers, but got {new_size=}."
-        elif self.previous_module and self.previous_module.input_size is not None:
-=======
             new_size: tuple[int, ...] = tuple(self.input.shape[2:])
         elif not force_update and self._input_size is not None:
             return self._input_size
@@ -506,7 +499,6 @@
         ):
             # we get it this way instead of self.previous_module.input_size
             # to avoid errors if the previous module input size can't be computed
->>>>>>> a90a9401
             new_size = compute_output_shape_conv(
                 prev_input_size, self.previous_module.layer
             )
@@ -520,33 +512,12 @@
                 f"This may lead to errors if the size of the tensor statistics "
                 f"and of the mask tensor T are not updated."
             )
-<<<<<<< HEAD
-        self._input_size = new_size
-        assert (
-            isinstance(self._input_size, tuple) and len(self._input_size) == 2
-        ), f"The input size should be a tuple of two integers, but got {self._input_size=}."
-
-    @property
-    def input_size(self) -> tuple[int, int]:
-        if self._input_size is None:
-            self.update_input_size()
-        assert self._input_size is not None, "The input size should have been set."
-        return self._input_size
-
-    @input_size.setter
-    def input_size(self, value: tuple[int, int] | None) -> None:
-        if value is not None:
-            self.update_input_size(value)
-        else:
-            self._input_size = None
-=======
 
         assert (
             len(new_size) == 2
         ), f"The input size should be a tuple of two integers, but got {new_size=}."
         self._input_size = new_size
         return self._input_size
->>>>>>> a90a9401
 
     def update_computation(self) -> None:
         """
