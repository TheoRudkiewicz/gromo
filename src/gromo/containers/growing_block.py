--- conflicted
+++ resolved
@@ -318,10 +318,6 @@
         Apply the optimal delta and extend the layer with current
         optimal delta and layer extension with the current scaling factor.
         """
-<<<<<<< HEAD
-        self.second_layer.apply_change(extension_size=extension_size)
-=======
->>>>>>> 7487db3e
         if extension_size is None:
             assert (
                 self.eigenvalues_extension is not None
@@ -329,10 +325,7 @@
             self.hidden_features += self.eigenvalues_extension.shape[0]
         else:
             self.hidden_features += extension_size
-<<<<<<< HEAD
-=======
         self.second_layer.apply_change(extension_size=extension_size)
->>>>>>> 7487db3e
 
     def sub_select_optimal_added_parameters(
         self,
