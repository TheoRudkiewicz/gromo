from typing import Any, Callable, Iterable, Optional

import numpy as np
import torch
import torch.nn as nn


__global_device = torch.device("cuda" if torch.cuda.is_available() else "cpu")


def set_device(device: str | torch.device) -> None:
    """Set default global device

    Parameters
    ----------
    device : str | torch.device
        device choice
    """
    global __global_device
    __global_device = torch.device(device)


def reset_device() -> None:
    """Reset global device"""
    global __global_device
    __global_device = torch.device("cuda" if torch.cuda.is_available() else "cpu")


def global_device() -> torch.device:
    """Get global device for whole codebase

    Returns
    -------
    torch.device
        global device
    """
    global __global_device
    return __global_device


def get_correct_device(self, device: torch.device | str | None) -> torch.device:
    """Get the correct device based on precedence order
    Precedence works as follows:
        argument > config file > global_device

    Parameters
    ----------
    device : torch.device | str | None
        chosen device argument, leave empty to use config file

    Returns
    -------
    torch.device
        selected correct device
    """
    device = torch.device(
        device
        if device is not None
        else set_from_conf(self, "device", global_device(), setter=False)
    )
    return device


def torch_zeros(*size: tuple[int, int], **kwargs) -> torch.Tensor:
    """Create zero tensors on global selected device

    Parameters
    ----------
    size : tuple[int, int]
        size of tensor

    Returns
    -------
    torch.Tensor
        zero-initialized tensor of defined size on global device
    """
    global __global_device
    try:
        return torch.zeros(size=size, device=__global_device, **kwargs)  # type: ignore
    except TypeError:
        return torch.zeros(*size, device=__global_device, **kwargs)


def torch_ones(*size: tuple[int, int], **kwargs) -> torch.Tensor:
    """Create one tensors on global selected device

    Parameters
    ----------
    size : tuple[int, int]
        size of tensor

    Returns
    -------
    torch.Tensor
        one-initialized tensor of defined size on global device
    """
    global __global_device
    try:
        return torch.ones(size=size, device=__global_device, **kwargs)  # type: ignore
    except TypeError:
        return torch.ones(*size, device=__global_device, **kwargs)


def set_from_conf(self, name: str, default: Any = None, setter: bool = True) -> Any:
    """Standardize private argument setting from config file

    Parameters
    ----------
    name : str
        name of variable
    default : Any, optional
        default value in case config does not provide one, by default None
    setter : bool, optional
        set the retrieved value as argument in the object, by default True

    Returns
    -------
    Any
        value set to variable
    """
    # Check that config file has been found and read
    assert hasattr(self, "_config_data")
    assert isinstance(self._config_data, dict)

    value = self._config_data.get(name, default)

    if setter:
        setattr(self, f"{name}", value)

    return value


def activation_fn(fn_name: str) -> nn.Module:
    """Create activation function module by name

    Parameters
    ----------
    fn_name : str
        name of activation function

    Returns
    -------
    torch.nn.Module
        activation function module
    """
    known_activations = {
        "relu": nn.ReLU(),
        "gelu": nn.GELU(),
        "selu": nn.SELU(),
        "silu": nn.SiLU(),
        "tanh": nn.Tanh(),
        "sigmoid": nn.Sigmoid(),
        "identity": nn.Identity(),
        "id": nn.Identity(),
        "softmax": nn.Softmax(dim=1),
    }
    if fn_name is None:
        return nn.Identity()
    fn_name = fn_name.strip().lower()
    if fn_name in known_activations:
        return known_activations[fn_name]
    else:
        raise ValueError(f"Unknown activation function: {fn_name}")


def line_search(
    cost_fn: Callable, return_history: bool = False
) -> tuple[float, float] | tuple[list, list]:
    """Line search for black-box convex function

    Parameters
    ----------
    cost_fn : Callable
        black-box convex function
    return_history : bool, optional
        return full loss history, by default False

    Returns
    -------
    tuple[float, float] | tuple[list, list]
        return minima and min value
        if return_history is True return instead tested parameters and loss history
    """
    losses = []
    n_points = 100
    f_min = 1e-6
    f_max = 1
    f_test = np.concatenate(
        [np.zeros(1), np.logspace(np.log10(f_min), np.log10(f_max), n_points)]
    )

    decrease = True
    min_loss = np.inf
    f_full = np.array([])

    while decrease:
        for factor in f_test:
            loss = cost_fn(factor)
            losses.append(loss)

        f_full = np.concatenate([f_full, f_test])

        new_min = np.min(losses)
        decrease = new_min < min_loss
        min_loss = new_min

        f_min = f_max
        f_max = f_max * 10
        f_test = np.logspace(np.log10(f_min), np.log10(f_max), n_points)

    factor = f_full[np.argmin(losses)]
    min_loss = np.min(losses)

    if return_history:
        return list(f_full), losses
    else:
        return factor, min_loss


def mini_batch_gradient_descent(
    model: nn.Module | Callable,
    cost_fn: Callable,
    X: torch.Tensor,
    Y: torch.Tensor,
    lrate: float,
    max_epochs: int,
    batch_size: int,
    parameters: Iterable | None = None,
    fast: bool = False,
    eval_fn: Callable | None = None,
    verbose: bool = True,
) -> tuple[list[float], list[float]]:
    """Mini-batch gradient descent implementation
    Uses AdamW with no weight decay and shuffled DataLoader

    Parameters
    ----------
    model : nn.Module
        pytorch model or forwards function
    cost_fn : Callable
        cost function
    X : torch.Tensor
        input features
    Y : torch.Tensor
        true labels
    lrate : float
        learning rate
    max_epochs : int
        maximum epochs
    batch_size : int
        batch size
    parameters: iterable | None, optional
        list of torch parameters in case the model is just a forward function, by default None
    fast : bool, optional
        fast implementation without evaluation, by default False
    eval_fn : Callable | None, optional
        evaluation function, by default None
    verbose : bool, optional
        print info, by default True

    Returns
    -------
    tuple[list[float], list[float]]
        train loss history, train accuracy history
    """
    loss_history, acc_history = [], []
    full_loss = []
    gradients = []

    dataset = torch.utils.data.TensorDataset(X, Y)
    dataloader = torch.utils.data.DataLoader(dataset, batch_size=batch_size, shuffle=True)

    if not isinstance(model, nn.Module):
        if (parameters is None) or (len(parameters) < 1):
            raise AttributeError(
                "When the model is just a forward function, the parameters argument must not be None or empty"
            )
    else:
        parameters = model.parameters()
        saved_parameters = list(model.parameters())
    optimizer = torch.optim.AdamW(parameters, lr=lrate, weight_decay=0)

    for epoch in range(max_epochs):
        correct, total, epoch_loss = 0, 0, 0
        for x_batch, y_batch in dataloader:
            optimizer.zero_grad()

            output = model(x_batch)
            loss = cost_fn(output, y_batch)
            epoch_loss += loss.item()
            full_loss.append(loss.item())

            if not fast:
                correct += (output.argmax(axis=1) == y_batch).int().sum().item()
                total += len(output)

            loss.backward()

            if isinstance(model, nn.Module):
                avg_grad_norm: torch.Tensor = torch.tensor((0.0,), device=X.device)
                for param in model.parameters():
                    assert isinstance(
                        param.grad, torch.Tensor
                    ), f"Gradient was None for some parameter of the model {model}"
<<<<<<< HEAD
                    avg_grad_norm += param.grad.norm()
=======
                    avg_grad_norm += param.grad.norm().item()
>>>>>>> 82d403f3
                avg_grad_norm /= len(saved_parameters)
                gradients.append(torch.tensor(avg_grad_norm))
            optimizer.step()

        loss_history.append(epoch_loss / len(dataloader))
        if not fast:
            accuracy = correct / total
            acc_history.append(accuracy)
            if eval_fn is not None:
                eval_fn()

        if verbose and epoch % 10 == 0:
            if fast:
                print(f"Epoch {epoch}: Train loss {loss_history[-1]}")
            else:
                print(
                    f"Epoch {epoch}: Train loss {loss_history[-1]} Train Accuracy {accuracy}"
                )

    return loss_history, acc_history


def batch_gradient_descent(
    forward_fn: Callable,
    cost_fn: Callable,
    target: torch.Tensor,
    optimizer,
    max_epochs: int = 100,
    tol: float = 1e-5,
    fast: bool = True,
    eval_fn: Callable | None = None,
) -> tuple[list[float], list[float]]:
    """Batch gradient descent implementation

    Parameters
    ----------
    forward_fn : Callable
        Forward function
    cost_fn : Callable
        _description_
    target : torch.Tensor
        target tensor
    optimizer : torch.optim.Optimizer
        optimizer
    max_epochs : int, optional
        max number of epochs, by default 100
    tol : float, optional
        tolerance, by default 1e-5
    fast : bool, optional
        fast implementation without evaluation, by default True
    eval_fn : Callable | None, optional
        evaluation function, by default None

    Returns
    -------
    list[float]
        _description_
    """
    # print(target, target.shape)
    # temp = (target**2).sum()
    # print(temp)
    loss_history, acc_history = [], []
    min_loss = np.inf
    prev_loss = np.inf

    for _ in range(max_epochs):
        output = forward_fn()
        loss = cost_fn(output, target)
        loss_history.append(loss.item())

        if not fast:
            correct = (output.argmax(axis=1) == target).int().sum().item()
            accuracy = correct / len(output)
            if eval_fn:
                eval_fn()
            acc_history.append(accuracy)

        loss.backward(retain_graph=False)
        optimizer.step()
        optimizer.zero_grad()

        # Early stopping
        # if np.abs(prev_loss - loss.item()) <= tol:
        #     break
        if loss.item() < min_loss:
            min_loss = loss.item()
        prev_loss = loss.item()
        # target.detach_()

    return loss_history, acc_history


def calculate_true_positives(
    actual: torch.Tensor, predicted: torch.Tensor, label: int
) -> tuple[float, float, float]:
    """Calculate true positives, false positives and false negatives of a specific label

    Parameters
    ----------
    actual : torch.Tensor
        true labels
    predicted : torch.Tensor
        predicted labels
    label : int
        target label to calculate metrics

    Returns
    -------
    tuple[float, float, float]
        true positives, false positives, false negatives
    """
    true_positives = torch.sum((actual == label) & (predicted == label)).item()
    false_positives = torch.sum((actual != label) & (predicted == label)).item()
    false_negatives = torch.sum((predicted != label) & (actual == label)).item()

    return true_positives, false_positives, false_negatives


def f1(actual: torch.Tensor, predicted: torch.Tensor, label: int) -> float:
    """Calculate f1 score of specific label

    Parameters
    ----------
    actual : torch.Tensor
        true labels
    predicted : torch.Tensor
        predicted labels
    label : int
        target label to calculate f1 score

    Returns
    -------
    float
        f1 score of label
    """
    # F1 = 2 * (precision * recall) / (precision + recall)
    tp, fp, fn = calculate_true_positives(actual, predicted, label)
    precision = tp / (tp + fp)
    recall = tp / (tp + fn)
    f1 = 2 * (precision * recall) / (precision + recall)
    return f1


def f1_micro(actual: torch.Tensor, predicted: torch.Tensor) -> float:
    """Calculate f1 score with micro average

    Parameters
    ----------
    actual : torch.Tensor
        true labels
    predicted : torch.Tensor
        predicted labels

    Returns
    -------
    float
        micro-average f1 score
    """
    true_positives, false_positives, false_negatives = {}, {}, {}
    for label in np.unique(actual):
        tp, fp, fn = calculate_true_positives(actual, predicted, label)
        true_positives[label] = tp
        false_positives[label] = fp
        false_negatives[label] = fn

    all_true_positives = np.sum(list(true_positives.values()))
    all_false_positives = np.sum(list(false_positives.values()))
    all_false_negatives = np.sum(list(false_negatives.values()))

    micro_precision = all_true_positives / (all_true_positives + all_false_positives)
    micro_recall = all_true_positives / (all_true_positives + all_false_negatives)

    f1 = 2 * (micro_precision * micro_recall) / (micro_precision + micro_recall)

    return f1


def f1_macro(actual: torch.Tensor, predicted: torch.Tensor) -> float:
    """Calculate f1 score with macro average

    Parameters
    ----------
    actual : torch.Tensor
        true labels
    predicted : torch.Tensor
        predicted labels

    Returns
    -------
    float
        macro-average f1 score
    """
    return float(np.mean([f1(actual, predicted, label) for label in np.unique(actual)]))<|MERGE_RESOLUTION|>--- conflicted
+++ resolved
@@ -302,11 +302,7 @@
                     assert isinstance(
                         param.grad, torch.Tensor
                     ), f"Gradient was None for some parameter of the model {model}"
-<<<<<<< HEAD
-                    avg_grad_norm += param.grad.norm()
-=======
                     avg_grad_norm += param.grad.norm().item()
->>>>>>> 82d403f3
                 avg_grad_norm /= len(saved_parameters)
                 gradients.append(torch.tensor(avg_grad_norm))
             optimizer.step()
