--- conflicted
+++ resolved
@@ -3,11 +3,8 @@
 import numpy as np
 import torch
 import torch.nn as nn
-<<<<<<< HEAD
 import torch.utils.data
-=======
 from deprecated import deprecated
->>>>>>> bf1b9133
 
 
 __global_device = torch.device("cuda" if torch.cuda.is_available() else "cpu")
