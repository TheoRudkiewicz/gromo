--- conflicted
+++ resolved
@@ -188,11 +188,7 @@
         raise ValueError(f"Unknown activation function: {fn_name}")
 
 
-<<<<<<< HEAD
-def tensor_statistics(tensor: torch.Tensor) -> dict[str, float]:
-=======
 def compute_tensor_stats(tensor: torch.Tensor) -> dict[str, float]:
->>>>>>> 65b23882
     """
     Compute basic statistics of a tensor (min, max, mean, std).
 
@@ -209,11 +205,7 @@
     min_value = tensor.min().item()
     max_value = tensor.max().item()
     mean_value = tensor.mean().item()
-<<<<<<< HEAD
-    std_value = tensor.std().item() if tensor.numel() > 1 else -1
-=======
     std_value = tensor.std().item() if tensor.numel() > 1 else 0.0
->>>>>>> 65b23882
     return {
         "min": min_value,
         "max": max_value,
