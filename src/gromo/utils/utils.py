--- conflicted
+++ resolved
@@ -117,11 +117,7 @@
     """
     assert (
         input.shape[-1] == self.in_features
-<<<<<<< HEAD
-    ), f"Input shape {input.shape} must match the input feature size. Expected: {self.in_features}, Found: {input.shape[1]}"
-=======
     ), f"Input shape {input.shape} must match the input feature size. Expected: {self.in_features}, Found: {input.shape[-1]}"
->>>>>>> e27e36bc
     if self.in_features == 0:
         return torch.zeros(
             input.shape[0], self.out_features, device=global_device(), requires_grad=True
